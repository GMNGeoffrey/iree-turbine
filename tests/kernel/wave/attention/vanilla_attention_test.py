# Copyright 2025 The IREE Authors
#
# Licensed under the Apache License v2.0 with LLVM Exceptions.
# See https://llvm.org/LICENSE.txt for license information.
# SPDX-License-Identifier: Apache-2.0 WITH LLVM-exception

import pytest
import torch
from torch.nn import functional as F
import math
import iree.turbine.kernel as tk
import iree.turbine.kernel.lang as tkl
import iree.turbine.kernel.wave as tkw
from iree.turbine.kernel.lang.global_symbols import *
from iree.turbine.kernel.wave.utils import (
    get_default_run_config,
    get_default_scheduling_params,
    get_mfma_load_elems_per_thread,
    get_mfma_store_elems_per_thread,
    device_randn,
    device_zeros,
)
from iree.turbine.kernel.wave.constraints import MMAType
import os
from torch.testing import assert_close
from ..common.utils import (
    require_e2e,
    require_cdna3,
    enable_scheduling_barriers,
    dump_generated_mlir,
    param_scheduling,
    param_dynamic_dims,
)
from ..common.shapes import get_test_shapes


@require_e2e
@pytest.mark.parametrize("shape", get_test_shapes("attention"))
@param_scheduling
@param_dynamic_dims
@pytest.mark.parametrize(
    "mfma_variant",
    [
        (MMAType.F32_32x32x16_K8_F16, MMAType.F32_32x32x8_F16),
        (MMAType.F32_16x16x32_K8_F16, MMAType.F32_16x16x16_F16),
        (MMAType.F32_16x16x16_F16, MMAType.F32_16x16x16_F16),
        (MMAType.F32_32x32x8_F16, MMAType.F32_32x32x8_F16),
    ],
)
def testAttention(
    shape: tuple[int],
    enable_scheduling: bool,
    dynamic_dims: bool,
    mfma_variant: tuple[MMAType],
    request,
):
    run_bench = request.config.getoption("--runperf")
    dump_perf = request.config.getoption("--dump-perf-files-path")
    # Input sizes
    B = tkl.sym.B
    M = tkl.sym.M
    N = tkl.sym.N
    K1 = tkl.sym.K1
    K2 = tkl.sym.K2
    # Workgroup tile sizes
    BLOCK_B = tkl.sym.BLOCK_B
    BLOCK_M = tkl.sym.BLOCK_M
    BLOCK_N = tkl.sym.BLOCK_N
    BLOCK_K2 = tkl.sym.BLOCK_K2
    # Address space (for GPU, shared(1) or global(0))
    ADDRESS_SPACE = tkl.sym.ADDRESS_SPACE
    # Other hyperparameters
    LOAD_ELEMS_PER_THREAD_QK = index_symbol("LOAD_ELEMS_PER_THREAD_QK")
    LOAD_ELEMS_PER_THREAD_PV = index_symbol("LOAD_ELEMS_PER_THREAD_PV")
    STORE_ELEMS_PER_THREAD = tkl.sym.STORE_ELEMS_PER_THREAD

    # Expose user-constraints
    constraints: list[tkw.Constraint] = [tkw.WorkgroupConstraint(M, BLOCK_M, 0)]
    constraints += [tkw.WorkgroupConstraint(N, BLOCK_N, 1)]
    constraints += [tkw.WorkgroupConstraint(B, BLOCK_B, 2)]
    constraints += [tkw.TilingConstraint(K2, BLOCK_K2)]
    constraints += [tkw.WaveConstraint(M, BLOCK_M / 4)]
    constraints += [tkw.WaveConstraint(N, BLOCK_N / 1)]

    if mfma_variant[1] == MMAType.F32_16x16x16_F16:
        Mvec = 16
        Nvec = 16
    if mfma_variant[1] == MMAType.F32_32x32x8_F16:
        Mvec = 32
        Nvec = 32

    constraints += [
        tkw.HardwareConstraint(
            threads_per_wave=64,
            waves_per_block=(4, 1, 1),
            mma_type=mfma_variant[1],
            vector_shapes={B: 0, M: Mvec, N: Nvec},
        )
    ]

    if dynamic_dims:
        constraints += [tkw.Assumption(K2 > BLOCK_K2 * 4)]

    i = tkw.IndexMapping.iterator(0)
    j = tkw.IndexMapping.iterator(1)
    k = tkw.IndexMapping.iterator(2)
    mapping = tkw.IndexMapping(
        num_iterators=3, inputs={B: i, N: j, M: k}, outputs={B: i, M: k, N: j}
    )

    @tkw.wave(constraints)
    def base_attention(
        q: tkl.Memory[B, M, K1, GLOBAL_ADDRESS_SPACE, tkl.f16],
        k: tkl.Memory[B, K2, K1, ADDRESS_SPACE, tkl.f16],
        v: tkl.Memory[B, N, K2, ADDRESS_SPACE, tkl.f16],
        c: tkl.Memory[B, M, N, GLOBAL_ADDRESS_SPACE, tkl.f32],
    ):
        c_reg = tkl.Register[B, N, M, tkl.f32](0.0)
        init_sum = tkl.Register[B, M, tkl.f32](0.0)
        init_max = tkl.Register[B, M, tkl.f32](-1e6)

        # This microkernel encodes the fact that if the reduction
        # dimension were tiled, then we would need to materialize a loop.
        @tkw.reduction(K2, init_args=[init_max, init_sum, c_reg])
        def repeat(
            partial_max: tkl.Register[B, M, tkl.f32],
            partial_sum: tkl.Register[B, M, tkl.f32],
            acc: tkl.Register[B, N, M, tkl.f32],
        ) -> (
            tkl.Register[B, M, tkl.f32],
            tkl.Register[B, M, tkl.f32],
            tkl.Register[B, N, M, tkl.f32],
        ):
            imm_reg = tkl.Register[B, K2, M, tkl.f32](0.0)
            q_reg = tkw.read(q, elements_per_thread=LOAD_ELEMS_PER_THREAD_QK)
            # b_reg: tkw.Register[B, N, K, tkl.f16]
            k_reg = tkw.read(k, elements_per_thread=LOAD_ELEMS_PER_THREAD_QK)
            # acc: tkw.Register[B, N, M, tkl.f32]
            inner_acc = tkw.mma(k_reg, q_reg, imm_reg, mfma_variant[0])
            x_j = tkw.permute(inner_acc, target_shape=[B, M, K2])
            m_j = tkw.max(x_j, partial_max, dim=K2)
            e_delta_max = tkw.exp2(partial_max - m_j)
            e_delta = tkw.exp2(x_j - m_j)
            e_init = partial_sum * e_delta_max
            d_j = tkw.sum(e_delta, e_init, dim=K2)
            imm_f16 = tkw.cast(e_delta, tkl.f16)
            v_reg = tkw.read(v, elements_per_thread=LOAD_ELEMS_PER_THREAD_PV)
            new_acc = acc * e_delta_max
            acc = tkw.mma(v_reg, imm_f16, new_acc)
            return m_j, d_j, acc

        # repeat represents the results of the loop
        res_max, res_sum, res_mm = repeat
        reciprocal_sum = tkw.reciprocal(res_sum)
        res = res_mm * reciprocal_sum
        tkw.write(res, c, mapping=mapping, elements_per_thread=STORE_ELEMS_PER_THREAD)

    hyperparams = {
        ADDRESS_SPACE: SHARED_ADDRESS_SPACE,
        LOAD_ELEMS_PER_THREAD_QK: get_mfma_load_elems_per_thread(mfma_variant[0]),
        LOAD_ELEMS_PER_THREAD_PV: get_mfma_load_elems_per_thread(mfma_variant[1]),
        STORE_ELEMS_PER_THREAD: get_mfma_store_elems_per_thread(mfma_variant[1]),
        BLOCK_B: 1,
        BLOCK_M: 128,
        BLOCK_N: 64,
        BLOCK_K2: 64,
        B: shape[0],
        M: shape[1],
        N: shape[2],
        K1: shape[3],
        K2: shape[4],
    }
    hyperparams.update(get_default_scheduling_params())
    config = get_default_run_config()
    if run_bench:
        config["benchmark_batch_size"] = 10
        config["benchmark_repetitions"] = 3
    if dump_perf is not None:
        perf_filename = request.node.name + ".json"
        config["benchmark_results_file"] = os.path.join(
            dump_perf, "tk_" + perf_filename
        )
    compile_config = {"waves_per_eu": 2, "denorm_fp_math_f32": "preserve-sign"}

    dynamic_symbols = []
    dynamic_symbols_map = {}
    if dynamic_dims:
        dynamic_symbols_map[M] = hyperparams[M]
        dynamic_symbols_map[N] = hyperparams[N]
        dynamic_symbols_map[B] = hyperparams[B]
        dynamic_symbols_map[K2] = hyperparams[K2]
        dynamic_symbols.append(M)
        dynamic_symbols.append(N)
        dynamic_symbols.append(B)
        dynamic_symbols.append(K2)
        del hyperparams[M]
        del hyperparams[N]
        del hyperparams[B]
        del hyperparams[K2]

    with tk.gen.TestLaunchContext(
        hyperparams,
        canonicalize=True,
        run=True,
        run_bench=run_bench,
        run_config=config,
        compile_config=compile_config,
        schedule=enable_scheduling,
        use_scheduling_barriers=enable_scheduling_barriers,
        dynamic_symbols=dynamic_symbols,
        dynamic_symbols_map=dynamic_symbols_map,
    ):
        torch.manual_seed(0)
        q = device_randn(shape[0], shape[1], shape[3], dtype=torch.float16)
        k = device_randn(shape[0], shape[4], shape[3], dtype=torch.float16)
        v = device_randn(shape[0], shape[4], shape[2], dtype=torch.float16)
        output = device_zeros(shape[0], shape[1], shape[2], dtype=torch.float32)
        log2e = 1.44269504089
        dk_sqrt = math.sqrt(1.0 / shape[3])
        # TODO: Add scaling of QK as part of kernel.
        # TODO: Add variant of non-transposed V attention kernel.
        mb = base_attention(q * dk_sqrt * log2e, k, v.permute([0, 2, 1]), output)
        torch_ref = torch.nn.functional.scaled_dot_product_attention(
            q, k, v, attn_mask=None
        )

        if dump_generated_mlir:
            filename = f"wave_attention_{'x'.join(map(str, shape))}.mlir"
            with open(filename, "w") as f:
                f.write(mb.module_op.get_asm())

<<<<<<< HEAD
        assert_close(output, torch_ref.to(torch.float32), atol=5e-2, rtol=1e-2)
=======
        assert_close(output, torch_ref, check_dtype=False, atol=1e-3, rtol=1e-3)
>>>>>>> b0c60642


@require_e2e
@pytest.mark.parametrize("shape", get_test_shapes("attention"))
@param_dynamic_dims
@pytest.mark.parametrize(
    "mfma_variant",
    [
        MMAType.F32_16x16x16_F16,
        MMAType.F32_32x32x8_F16,
    ],
)
def testAttentionBias(
    shape: tuple[int],
    dynamic_dims: bool,
    mfma_variant: MMAType,
    request,
):
    run_bench = request.config.getoption("--runperf")
    dump_perf = request.config.getoption("--dump-perf-files-path")
    # Input sizes
    B = tkl.sym.B
    M = tkl.sym.M
    N = tkl.sym.N
    K1 = tkl.sym.K1
    K2 = tkl.sym.K2
    # Workgroup tile sizes
    BLOCK_B = tkl.sym.BLOCK_B
    BLOCK_M = tkl.sym.BLOCK_M
    BLOCK_N = tkl.sym.BLOCK_N
    BLOCK_K2 = tkl.sym.BLOCK_K2
    # Address space (for GPU, shared(1) or global(0))
    ADDRESS_SPACE = tkl.sym.ADDRESS_SPACE
    # Other hyperparameters
    LOAD_ELEMS_PER_THREAD = tkl.sym.LOAD_ELEMS_PER_THREAD
    STORE_ELEMS_PER_THREAD = tkl.sym.STORE_ELEMS_PER_THREAD

    # Expose user-constraints
    constraints: list[tkw.Constraint] = [tkw.WorkgroupConstraint(M, BLOCK_M, 0)]
    constraints += [tkw.WorkgroupConstraint(N, BLOCK_N, 1)]
    constraints += [tkw.WorkgroupConstraint(B, BLOCK_B, 2)]
    constraints += [tkw.TilingConstraint(K2, BLOCK_K2)]
    constraints += [tkw.WaveConstraint(M, BLOCK_M / 4)]
    constraints += [tkw.WaveConstraint(N, BLOCK_N / 1)]

    if mfma_variant == MMAType.F32_16x16x16_F16:
        Mvec = 16
        Nvec = 16
    if mfma_variant == MMAType.F32_32x32x8_F16:
        Mvec = 32
        Nvec = 32

    constraints += [
        tkw.HardwareConstraint(
            threads_per_wave=64,
            waves_per_block=(4, 1, 1),
            mma_type=mfma_variant,
            vector_shapes={B: 0, M: Mvec, N: Nvec},
        )
    ]

    if dynamic_dims:
        constraints += [tkw.Assumption(K2 > BLOCK_K2 * 4)]

    i = tkw.IndexMapping.iterator(0)
    j = tkw.IndexMapping.iterator(1)
    k = tkw.IndexMapping.iterator(2)
    mapping = tkw.IndexMapping(
        num_iterators=3, inputs={B: i, N: j, M: k}, outputs={B: i, M: k, N: j}
    )

    @tkw.wave(constraints)
    def base_attention_bias(
        q: tkl.Memory[B, M, K1, ADDRESS_SPACE, tkl.f16],
        k: tkl.Memory[B, K2, K1, ADDRESS_SPACE, tkl.f16],
        v: tkl.Memory[B, N, K2, ADDRESS_SPACE, tkl.f16],
        bias: tkl.Memory[B, M, K2, GLOBAL_ADDRESS_SPACE, tkl.f32],
        c: tkl.Memory[B, M, N, GLOBAL_ADDRESS_SPACE, tkl.f32],
    ):
        c_reg = tkl.Register[B, N, M, tkl.f32](0.0)
        init_sum = tkl.Register[B, M, tkl.f32](0.0)
        init_max = tkl.Register[B, M, tkl.f32](-1e6)

        # This microkernel encodes the fact that if the reduction
        # dimension were tiled, then we would need to materialize a loop.
        @tkw.reduction(K2, init_args=[init_max, init_sum, c_reg])
        def repeat(
            partial_max: tkl.Register[B, M, tkl.f32],
            partial_sum: tkl.Register[B, M, tkl.f32],
            acc: tkl.Register[B, N, M, tkl.f32],
        ) -> (
            tkl.Register[B, M, tkl.f32],
            tkl.Register[B, M, tkl.f32],
            tkl.Register[B, N, M, tkl.f32],
        ):
            imm_reg = tkl.Register[B, K2, M, tkl.f32](0.0)
            q_reg = tkw.read(q, elements_per_thread=LOAD_ELEMS_PER_THREAD)
            # b_reg: tkw.Register[B, N, K, tkl.f16]
            k_reg = tkw.read(k, elements_per_thread=LOAD_ELEMS_PER_THREAD)
            # acc: tkw.Register[B, N, M, tkl.f32]
            inner_acc = tkw.mma(k_reg, q_reg, imm_reg)
            x_j = tkw.permute(inner_acc, target_shape=[B, M, K2])
            bias_reg = tkw.read(bias, elements_per_thread=STORE_ELEMS_PER_THREAD)
            x_j = x_j + bias_reg
            m_j = tkw.max(x_j, partial_max, dim=K2)
            e_delta_max = tkw.exp2(partial_max - m_j)
            e_delta = tkw.exp2(x_j - m_j)
            e_init = partial_sum * e_delta_max
            d_j = tkw.sum(e_delta, e_init, dim=K2)
            imm_f16 = tkw.cast(e_delta, tkl.f16)
            v_reg = tkw.read(v, elements_per_thread=LOAD_ELEMS_PER_THREAD)
            new_acc = acc * e_delta_max
            acc = tkw.mma(v_reg, imm_f16, new_acc)
            return m_j, d_j, acc

        # repeat represents the results of the loop
        res_max, res_sum, res_mm = repeat
        reciprocal_sum = tkw.reciprocal(res_sum)
        res = res_mm * reciprocal_sum
        tkw.write(res, c, mapping=mapping, elements_per_thread=STORE_ELEMS_PER_THREAD)

    hyperparams = {
        ADDRESS_SPACE: SHARED_ADDRESS_SPACE,
        LOAD_ELEMS_PER_THREAD: get_mfma_load_elems_per_thread(mfma_variant),
        STORE_ELEMS_PER_THREAD: get_mfma_store_elems_per_thread(mfma_variant),
        BLOCK_B: 1,
        BLOCK_M: 128,
        BLOCK_N: 64,
        BLOCK_K2: 64,
        B: shape[0],
        M: shape[1],
        N: shape[2],
        K1: shape[3],
        K2: shape[4],
    }
    hyperparams.update(get_default_scheduling_params())
    config = get_default_run_config()
    if run_bench:
        config["benchmark_batch_size"] = 10
        config["benchmark_repetitions"] = 3
    if dump_perf is not None:
        perf_filename = request.node.name + ".json"
        config["benchmark_results_file"] = os.path.join(
            dump_perf, "tk_" + perf_filename
        )

    dynamic_symbols = []
    dynamic_symbols_map = {}
    if dynamic_dims:
        dynamic_symbols_map[M] = hyperparams[M]
        dynamic_symbols_map[N] = hyperparams[N]
        dynamic_symbols_map[B] = hyperparams[B]
        dynamic_symbols_map[K2] = hyperparams[K2]
        dynamic_symbols.append(M)
        dynamic_symbols.append(N)
        dynamic_symbols.append(B)
        dynamic_symbols.append(K2)
        del hyperparams[M]
        del hyperparams[N]
        del hyperparams[B]
        del hyperparams[K2]

    with tk.gen.TestLaunchContext(
        hyperparams,
        canonicalize=True,
        run=True,
        run_bench=run_bench,
        run_config=config,
        use_scheduling_barriers=enable_scheduling_barriers,
        dynamic_symbols=dynamic_symbols,
        dynamic_symbols_map=dynamic_symbols_map,
    ):
        torch.manual_seed(0)
        q = device_randn(shape[0], shape[1], shape[3], dtype=torch.float16)
        k = device_randn(shape[0], shape[4], shape[3], dtype=torch.float16)
        v = device_randn(shape[0], shape[4], shape[2], dtype=torch.float16)
        bias = device_randn(shape[0], shape[1], shape[4], dtype=torch.float32)
        output = device_zeros(shape[0], shape[1], shape[2], dtype=torch.float32)
        log2e = 1.44269504089
        dk_sqrt = math.sqrt(1.0 / shape[3])
        # TODO: Add scaling of QK as part of kernel.
        # TODO: Add variant of non-transposed V attention kernel.
        mb = base_attention_bias(
            q * dk_sqrt * log2e, k, v.permute([0, 2, 1]), bias * log2e, output
        )
        k_t = k.transpose(-1, -2)
        a = torch.matmul(q, k_t) * dk_sqrt
        a += bias
        a = F.softmax(a, dim=-1)
        torch_ref = torch.matmul(a, v).to(torch.float32)

        if dump_generated_mlir:
            filename = f"wave_attention_{'x'.join(map(str, shape))}.mlir"
            with open(filename, "w") as f:
                f.write(mb.module_op.get_asm())

        if "gfx94" in config["target"]:
<<<<<<< HEAD
            assert_close(output, torch_ref, atol=2e-3, rtol=5e-3)
        else:
            # TODO: Determine why the error is higher on gfx90.
            assert_close(output, torch_ref, atol=3e-3, rtol=8e-1)
=======
            assert_close(output, torch_ref, atol=2e-3, rtol=5e-3, check_dtype=False)
        else:
            # TODO: Determine why the error is higher on gfx90.
            assert_close(output, torch_ref, atol=3e-3, rtol=8e-1, check_dtype=False)


@require_e2e
@pytest.mark.parametrize("shape", get_test_shapes("attention"))
@pytest.mark.parametrize("enable_scheduling", [False])
@pytest.mark.parametrize("dynamic_dims", [False, True])
@pytest.mark.parametrize(
    "mfma_variant",
    [
        MMAType.F32_16x16x16_F16,
        MMAType.F32_32x32x8_F16,
    ],
)
def testAttentionSoftCap(
    shape: tuple[int],
    enable_scheduling: bool,
    dynamic_dims: bool,
    mfma_variant: MMAType,
    request,
):
    run_bench = request.config.getoption("--runperf")
    dump_perf = request.config.getoption("--dump-perf-files-path")
    # Input sizes
    B = tkl.sym.B
    M = tkl.sym.M
    N = tkl.sym.N
    K1 = tkl.sym.K1
    K2 = tkl.sym.K2
    # Workgroup tile sizes
    BLOCK_B = tkl.sym.BLOCK_B
    BLOCK_M = tkl.sym.BLOCK_M
    BLOCK_N = tkl.sym.BLOCK_N
    BLOCK_K2 = tkl.sym.BLOCK_K2
    # Address space (for GPU, shared(1) or global(0))
    ADDRESS_SPACE = tkl.sym.ADDRESS_SPACE
    # Other hyperparameters
    LOAD_ELEMS_PER_THREAD = tkl.sym.LOAD_ELEMS_PER_THREAD
    STORE_ELEMS_PER_THREAD = tkl.sym.STORE_ELEMS_PER_THREAD

    # Expose user-constraints
    constraints: list[tkw.Constraint] = [tkw.WorkgroupConstraint(M, BLOCK_M, 0)]
    constraints += [tkw.WorkgroupConstraint(N, BLOCK_N, 1)]
    constraints += [tkw.WorkgroupConstraint(B, BLOCK_B, 2)]
    constraints += [tkw.TilingConstraint(K2, BLOCK_K2)]
    constraints += [tkw.WaveConstraint(M, BLOCK_M / 4)]
    constraints += [tkw.WaveConstraint(N, BLOCK_N / 1)]

    if mfma_variant == MMAType.F32_16x16x16_F16:
        Mvec = 16
        Nvec = 16
    if mfma_variant == MMAType.F32_32x32x8_F16:
        Mvec = 32
        Nvec = 32

    constraints += [
        tkw.HardwareConstraint(
            threads_per_wave=64,
            waves_per_block=(4, 1, 1),
            mma_type=mfma_variant,
            vector_shapes={B: 0, M: Mvec, N: Nvec},
        )
    ]

    if dynamic_dims:
        constraints += [tkw.Assumption(K2 > BLOCK_K2 * 4)]

    i = tkw.IndexMapping.iterator(0)
    j = tkw.IndexMapping.iterator(1)
    k = tkw.IndexMapping.iterator(2)
    mapping = tkw.IndexMapping(
        num_iterators=3, inputs={B: i, N: j, M: k}, outputs={B: i, M: k, N: j}
    )
    softcap_val = 15.0

    @tkw.wave(constraints)
    def base_attention_softcap(
        q: tkl.Memory[B, M, K1, ADDRESS_SPACE, tkl.f16],
        k: tkl.Memory[B, K2, K1, ADDRESS_SPACE, tkl.f16],
        v: tkl.Memory[B, N, K2, ADDRESS_SPACE, tkl.f16],
        c: tkl.Memory[B, M, N, GLOBAL_ADDRESS_SPACE, tkl.f32],
    ):
        c_reg = tkl.Register[B, N, M, tkl.f32](0.0)
        init_sum = tkl.Register[B, M, tkl.f32](0.0)
        init_max = tkl.Register[B, M, tkl.f32](-1e6)
        # setting softcap to random value of 15.0
        log2e = 1.44269504089
        soft_cap = tkl.Register[B, M, K2, tkl.f32](softcap_val * log2e)

        # This microkernel encodes the fact that if the reduction
        # dimension were tiled, then we would need to materialize a loop.
        @tkw.reduction(K2, init_args=[init_max, init_sum, c_reg])
        def repeat(
            partial_max: tkl.Register[B, M, tkl.f32],
            partial_sum: tkl.Register[B, M, tkl.f32],
            acc: tkl.Register[B, N, M, tkl.f32],
        ) -> (
            tkl.Register[B, M, tkl.f32],
            tkl.Register[B, M, tkl.f32],
            tkl.Register[B, N, M, tkl.f32],
        ):
            imm_reg = tkl.Register[B, K2, M, tkl.f32](0.0)
            q_reg = tkw.read(q, elements_per_thread=LOAD_ELEMS_PER_THREAD)
            # b_reg: tkw.Register[B, N, K, tkl.f16]
            k_reg = tkw.read(k, elements_per_thread=LOAD_ELEMS_PER_THREAD)
            # acc: tkw.Register[B, N, M, tkl.f32]
            inner_acc = tkw.mma(k_reg, q_reg, imm_reg)
            x_j = tkw.permute(inner_acc, target_shape=[B, M, K2])
            x_j = soft_cap * tkw.tanh(x_j / soft_cap)
            m_j = tkw.max(x_j, partial_max, dim=K2)
            e_delta_max = tkw.exp2(partial_max - m_j)
            e_delta = tkw.exp2(x_j - m_j)
            e_init = partial_sum * e_delta_max
            d_j = tkw.sum(e_delta, e_init, dim=K2)
            imm_f16 = tkw.cast(e_delta, tkl.f16)
            v_reg = tkw.read(v, elements_per_thread=LOAD_ELEMS_PER_THREAD)
            new_acc = acc * e_delta_max
            acc = tkw.mma(v_reg, imm_f16, new_acc)
            return m_j, d_j, acc

        # repeat represents the results of the loop
        res_max, res_sum, res_mm = repeat
        reciprocal_sum = tkw.reciprocal(res_sum)
        res = res_mm * reciprocal_sum
        tkw.write(res, c, mapping=mapping, elements_per_thread=STORE_ELEMS_PER_THREAD)

    hyperparams = {
        ADDRESS_SPACE: SHARED_ADDRESS_SPACE,
        LOAD_ELEMS_PER_THREAD: get_mfma_load_elems_per_thread(mfma_variant),
        STORE_ELEMS_PER_THREAD: get_mfma_store_elems_per_thread(mfma_variant),
        BLOCK_B: 1,
        BLOCK_M: 128,
        BLOCK_N: 64,
        BLOCK_K2: 64,
        B: shape[0],
        M: shape[1],
        N: shape[2],
        K1: shape[3],
        K2: shape[4],
    }
    hyperparams.update(get_default_scheduling_params())
    config = get_default_run_config()
    if run_bench:
        config["benchmark_batch_size"] = 10
        config["benchmark_repetitions"] = 3
    if dump_perf is not None:
        perf_filename = request.node.name + ".json"
        config["benchmark_results_file"] = os.path.join(
            dump_perf, "tk_" + perf_filename
        )

    dynamic_symbols = []
    dynamic_symbols_map = {}
    if dynamic_dims:
        dynamic_symbols_map[M] = hyperparams[M]
        dynamic_symbols_map[N] = hyperparams[N]
        dynamic_symbols_map[B] = hyperparams[B]
        dynamic_symbols_map[K2] = hyperparams[K2]
        dynamic_symbols.append(M)
        dynamic_symbols.append(N)
        dynamic_symbols.append(B)
        dynamic_symbols.append(K2)
        del hyperparams[M]
        del hyperparams[N]
        del hyperparams[B]
        del hyperparams[K2]

    with tk.gen.TestLaunchContext(
        hyperparams,
        canonicalize=True,
        run=True,
        run_bench=run_bench,
        run_config=config,
        schedule=enable_scheduling,
        use_scheduling_barriers=enable_scheduling_barriers,
        dynamic_symbols=dynamic_symbols,
        dynamic_symbols_map=dynamic_symbols_map,
    ):
        torch.manual_seed(0)
        q = device_randn(shape[0], shape[1], shape[3], dtype=torch.float16)
        k = device_randn(shape[0], shape[4], shape[3], dtype=torch.float16)
        v = device_randn(shape[0], shape[4], shape[2], dtype=torch.float16)
        softcap = 15.0
        output = device_zeros(shape[0], shape[1], shape[2], dtype=torch.float32)
        log2e = 1.44269504089
        dk_sqrt = math.sqrt(1.0 / shape[3])
        # TODO: Add scaling of QK as part of kernel.
        # TODO: Add variant of non-transposed V attention kernel.
        mb = base_attention_softcap(
            q * dk_sqrt * log2e, k, v.permute([0, 2, 1]), output
        )
        k_t = k.transpose(-1, -2)
        a = torch.matmul(q, k_t) * dk_sqrt
        a = softcap_val * torch.tanh(a / softcap_val)
        a = F.softmax(a, dim=-1)
        torch_ref = torch.matmul(a, v)

        if dump_generated_mlir:
            filename = f"wave_attention_{'x'.join(map(str, shape))}.mlir"
            with open(filename, "w") as f:
                f.write(mb.module_op.get_asm())

        if "gfx94" in config["target"]:
            assert_close(output, torch_ref, atol=2e-3, rtol=5e-3, check_dtype=False)
        else:
            # TODO: Determine why the error is higher on gfx90.
            assert_close(output, torch_ref, atol=3e-3, rtol=8e-1, check_dtype=False)
>>>>>>> b0c60642


@require_e2e
@require_cdna3
@pytest.mark.parametrize("shape", get_test_shapes("attention"))
@pytest.mark.parametrize("enable_scheduling", [False, True])
@pytest.mark.parametrize(
    "mfma_variant",
    [
        (MMAType.F32_32x32x16_F8, MMAType.F32_32x32x16_K4_F8),
        (MMAType.F32_16x16x32_F8, MMAType.F32_16x16x32_K4_F8),
    ],
)
def testAttentionF8(
    shape: tuple[int], enable_scheduling: bool, mfma_variant: tuple[MMAType], request
):
    run_bench = request.config.getoption("--runperf")
    dump_perf = request.config.getoption("--dump-perf-files-path")
    # Input sizes
    B = tkl.sym.B
    M = tkl.sym.M
    N = tkl.sym.N
    K1 = tkl.sym.K1
    K2 = tkl.sym.K2
    # Workgroup tile sizes
    BLOCK_B = tkl.sym.BLOCK_B
    BLOCK_M = tkl.sym.BLOCK_M
    BLOCK_N = tkl.sym.BLOCK_N
    BLOCK_K2 = tkl.sym.BLOCK_K2
    # Address space (for GPU, shared(1) or global(0))
    ADDRESS_SPACE = tkl.sym.ADDRESS_SPACE
    # Other hyperparameters
    LOAD_ELEMS_PER_THREAD = tkl.sym.LOAD_ELEMS_PER_THREAD
    STORE_ELEMS_PER_THREAD = tkl.sym.STORE_ELEMS_PER_THREAD
    # Expose user-constraints
    constraints: list[tkw.Constraint] = [tkw.WorkgroupConstraint(M, BLOCK_M, 0)]
    constraints += [tkw.WorkgroupConstraint(N, BLOCK_N, 1)]
    constraints += [tkw.WorkgroupConstraint(B, BLOCK_B, 2)]
    constraints += [tkw.TilingConstraint(K2, BLOCK_K2)]
    constraints += [tkw.WaveConstraint(M, BLOCK_M / 4)]
    constraints += [tkw.WaveConstraint(N, BLOCK_N / 1)]
    if mfma_variant[0] == MMAType.F32_16x16x32_F8:
        Mvec = 16
        Nvec = 16
    if mfma_variant[0] == MMAType.F32_32x32x16_F8:
        Mvec = 32
        Nvec = 32
    constraints += [
        tkw.HardwareConstraint(
            threads_per_wave=64,
            waves_per_block=(4, 1, 1),
            mma_type=mfma_variant[0],
            vector_shapes={B: 0, M: Mvec, N: Nvec},
        )
    ]
    i = tkw.IndexMapping.iterator(0)
    j = tkw.IndexMapping.iterator(1)
    k = tkw.IndexMapping.iterator(2)
    mapping = tkw.IndexMapping(
        num_iterators=3, inputs={B: i, N: j, M: k}, outputs={B: i, M: k, N: j}
    )

    @tkw.wave(constraints)
    def base_attention(
        q: tkl.Memory[B, M, K1, GLOBAL_ADDRESS_SPACE, tkl.f16],
        k: tkl.Memory[B, K2, K1, ADDRESS_SPACE, tkl.f16],
        v: tkl.Memory[B, N, K2, ADDRESS_SPACE, tkl.f16],
        c: tkl.Memory[B, M, N, GLOBAL_ADDRESS_SPACE, tkl.f32],
    ):
        c_reg = tkl.Register[B, N, M, tkl.f32](0.0)
        init_sum = tkl.Register[B, M, tkl.f32](0.0)
        init_max = tkl.Register[B, M, tkl.f32](-1e6)

        # This microkernel encodes the fact that if the reduction
        # dimension were tiled, then we would need to materialize a loop.
        @tkw.reduction(K2, init_args=[init_max, init_sum, c_reg])
        def repeat(
            partial_max: tkl.Register[B, M, tkl.f32],
            partial_sum: tkl.Register[B, M, tkl.f32],
            acc: tkl.Register[B, N, M, tkl.f32],
        ) -> (
            tkl.Register[B, M, tkl.f32],
            tkl.Register[B, M, tkl.f32],
            tkl.Register[B, N, M, tkl.f32],
        ):
            imm_reg = tkl.Register[B, K2, M, tkl.f32](0.0)
            q_reg = tkw.read(q, elements_per_thread=LOAD_ELEMS_PER_THREAD)
            k_reg = tkw.read(k, elements_per_thread=LOAD_ELEMS_PER_THREAD)
            q_reg = tkw.cast(q_reg, tkl.f8e4m3fnuz)
            k_reg = tkw.cast(k_reg, tkl.f8e4m3fnuz)
            inner_acc = tkw.mma(k_reg, q_reg, imm_reg)
            x_j = tkw.permute(inner_acc, target_shape=[B, M, K2])
            m_j = tkw.max(x_j, partial_max, dim=K2)
            e_delta_max = tkw.exp2(partial_max - m_j)
            e_delta = tkw.exp2(x_j - m_j)
            e_init = partial_sum * e_delta_max
            d_j = tkw.sum(e_delta, e_init, dim=K2)
            imm_f8 = tkw.cast(e_delta, tkl.f8e4m3fnuz)
            v_reg = tkw.read(v, elements_per_thread=LOAD_ELEMS_PER_THREAD)
            v_reg = tkw.cast(v_reg, tkl.f8e4m3fnuz)
            new_acc = acc * e_delta_max
            acc = tkw.mma(v_reg, imm_f8, new_acc, mfma_variant[1])
            return m_j, d_j, acc

        # repeat represents the results of the loop
        res_max, res_sum, res_mm = repeat
        reciprocal_sum = tkw.reciprocal(res_sum)
        res = res_mm * reciprocal_sum
        tkw.write(res, c, mapping=mapping, elements_per_thread=STORE_ELEMS_PER_THREAD)

    hyperparams = {
        ADDRESS_SPACE: SHARED_ADDRESS_SPACE,
        LOAD_ELEMS_PER_THREAD: get_mfma_load_elems_per_thread(mfma_variant[0]),
        STORE_ELEMS_PER_THREAD: get_mfma_store_elems_per_thread(mfma_variant[1]),
        BLOCK_B: 1,
        BLOCK_M: 128,
        BLOCK_N: 64,
        BLOCK_K2: 64,
        B: shape[0],
        M: shape[1],
        N: shape[2],
        K1: shape[3],
        K2: shape[4],
    }
    hyperparams.update(get_default_scheduling_params())
    config = get_default_run_config()
    if run_bench:
        config["benchmark_batch_size"] = 10
        config["benchmark_repetitions"] = 3
    if dump_perf is not None:
        perf_filename = request.node.name + ".json"
        config["benchmark_results_file"] = os.path.join(
            dump_perf, "tk_" + perf_filename
        )
    with tk.gen.TestLaunchContext(
        hyperparams,
        canonicalize=True,
        run=True,
        run_bench=run_bench,
        run_config=config,
        schedule=enable_scheduling,
        use_scheduling_barriers=enable_scheduling_barriers,
    ):
        torch.manual_seed(0)
        q = device_randn(shape[0], shape[1], shape[3], dtype=torch.float16)
        k = device_randn(shape[0], shape[4], shape[3], dtype=torch.float16)
        v = device_randn(shape[0], shape[4], shape[2], dtype=torch.float16)
        output = device_zeros(shape[0], shape[1], shape[2], dtype=torch.float32)
        log2e = 1.44269504089
        dk_sqrt = math.sqrt(1.0 / shape[3])
        # TODO: Add scaling of QK as part of kernel.
        # TODO: Add variant of non-transposed V attention kernel.
        mb = base_attention(q * dk_sqrt * log2e, k, v.permute([0, 2, 1]), output)
        torch_ref = torch.nn.functional.scaled_dot_product_attention(
            q, k, v, attn_mask=None
        )
        if dump_generated_mlir:
            filename = f"wave_attention_{'x'.join(map(str, shape))}.mlir"
            with open(filename, "w") as f:
                f.write(mb.module_op.get_asm())
        rmse = torch.sqrt(torch.mean(torch.square(output - torch_ref)))
        assert rmse <= 0.006<|MERGE_RESOLUTION|>--- conflicted
+++ resolved
@@ -229,11 +229,7 @@
             with open(filename, "w") as f:
                 f.write(mb.module_op.get_asm())
 
-<<<<<<< HEAD
-        assert_close(output, torch_ref.to(torch.float32), atol=5e-2, rtol=1e-2)
-=======
         assert_close(output, torch_ref, check_dtype=False, atol=1e-3, rtol=1e-3)
->>>>>>> b0c60642
 
 
 @require_e2e
@@ -431,12 +427,6 @@
                 f.write(mb.module_op.get_asm())
 
         if "gfx94" in config["target"]:
-<<<<<<< HEAD
-            assert_close(output, torch_ref, atol=2e-3, rtol=5e-3)
-        else:
-            # TODO: Determine why the error is higher on gfx90.
-            assert_close(output, torch_ref, atol=3e-3, rtol=8e-1)
-=======
             assert_close(output, torch_ref, atol=2e-3, rtol=5e-3, check_dtype=False)
         else:
             # TODO: Determine why the error is higher on gfx90.
@@ -647,7 +637,6 @@
         else:
             # TODO: Determine why the error is higher on gfx90.
             assert_close(output, torch_ref, atol=3e-3, rtol=8e-1, check_dtype=False)
->>>>>>> b0c60642
 
 
 @require_e2e
