"""Code generation support for kernel entry-points.

In a typical code generation stack, there are three elements:

1. Dispatch code-generation: Embeds executables into some overall
   program and coordinates launches.
2. Kernel code-generation: Handles device-side kernel signatures
   and global marshalling physical kernel inputs to logical
   kernel inputs and grid functions.
3. Low-level code-generation: Generates DMAs and compute operations
   based on a logical program.

This level handles #2.
"""

from typing import Any, Callable, Optional, Type

from abc import ABC, abstractmethod
from enum import Enum
from dataclasses import dataclass

import torch.fx as fx
import sympy

from .._support.indexing import (
    IndexingContext,
    IndexSymbol,
)

from ..lang.kernel_buffer import (
    KernelBuffer,
    KernelBufferUsage,
    is_kernel_buffer_meta_derived,
)
from ..lang.wave_types import Memory
from ..lang.grid import Grid
from ..ops.wave_ops import get_custom, Placeholder, NestedRegionOp, Read, Write

from .base import (
    CodegenError,
)

from .builder import (
    ModuleBuilder,
)

from .ir import (
    Block,
    FunctionType,
    IndexType,
    InsertionPoint,
    IrType,
    Location,
    Operation,
    Value,
    func_d,
)

from .utils import strides_from_symbolic_shape


# Filter function to check for placeholder nodes.
def is_placeholder(node: fx.Node):
    custom = get_custom(node)
    return isinstance(custom, Placeholder)


# Util fn to filter nodes in a graph based on specfied filter fn.
def filter_fx_graph(graph: fx.Graph, filter: Callable[[fx.Node], bool]):
    filtered_nodes: list[fx.Node] = []
    for node in graph.nodes:
        if filter(node):
            filtered_nodes.append(node)
    return filtered_nodes


class BindingType(Enum):
    KERNEL_BUFFER = 0
    INDEX_VALUE = 1
    SYMBOL_VALUE = 2


def _is_symbolic(value: list[sympy.Expr | int]) -> bool:
    return any(isinstance(v, sympy.Expr) for v in value)


def _get_mixed_stride(stride: list[sympy.Expr | int]) -> str:
    asm = ",".join(["?" if isinstance(s, sympy.Expr) else str(s) for s in stride])
    return "[" + asm + "]"


@dataclass
class BindingDesc:
    # The unique reference object that this is derived from. This will
    # be different for each kind of argument:
    #   FX node placeholders: ('node', fx.Node)
    #   Grid indices: ('grid', n)
    reference: tuple[str, Any]

    # Discrimnator type of this argument.
    binding_type: BindingType

    # Debug name derived from the source, if available.
    name: Optional[str] = None

    # If an INPUT_BUFFER, OUTPUT_BUFFER, or TEMPORARY_BUFFER, then this
    # is the backing KernelBuffer type.
    kernel_buffer_type: Optional[Type[KernelBuffer]] = None

    # If a SYMBOL_VALUE, then this is the corresponding IndexSymbol.
    symbol_type: Optional[Type[IndexSymbol]] = None

    def as_mlir_type(self) -> IrType:
        idx_context = IndexingContext.current()

        def sym_to_dim_asm(s: IndexSymbol) -> str:
            static_value = idx_context.get_static_value(s)
            return "?" if static_value is None else str(static_value)

        binding_type = self.binding_type
        if binding_type == BindingType.KERNEL_BUFFER:
            kb_t = self.kernel_buffer_type  # type: KernelBuffer
            element_type_asm = kb_t.dtype.ir_type_asm()
            symbolic_shape = kb_t.symbolic_shape
            if symbolic_shape is not None:
                shape_asm = "x".join(sym_to_dim_asm(s) for s in kb_t.symbolic_shape)
                spec_asm = f"{shape_asm}x{element_type_asm}"
                strides = []
            else:
                # Unranked. Not well supported, but for completeness.
                spec_asm = element_type_asm
            ref_type = self.reference[1].type
            # If a physical layout is present, use it to determine the shape and strides.
            if ref_type.physical_layout:
                shape_asm = "x".join(
                    sym_to_dim_asm(s) for s in ref_type.physical_layout.shape
                )
                spec_asm = f"{shape_asm}x{element_type_asm}"
                symbolic_shape = ref_type.physical_layout.shape
            strides = strides_from_symbolic_shape(
                idx_context, symbolic_shape, allow_mixed_shapes=True
            )
            if strides is None:
                memref_asm = f"memref<{spec_asm}>"
            elif _is_symbolic(strides):
                strides = _get_mixed_stride(strides)
                memref_asm = f"memref<{spec_asm}, strided<{strides}, offset: ?>>"
            else:
                memref_asm = f"memref<{spec_asm}, strided<{strides}, offset: ?>>"
            return IrType.parse(memref_asm)
        elif binding_type == BindingType.INDEX_VALUE:
            return IndexType.get()
        elif binding_type == BindingType.SYMBOL_VALUE:
            return IndexType.get()
        else:
            raise AssertionError("Unhandled switch BindingType")


class KernelSignature:
    def __init__(self):
        self.bindings: list[BindingDesc] = []

    @property
    def grid_bindings(self) -> list[BindingDesc]:
        """Gets all grid axis bindings."""
        return [b for b in self.bindings if b.reference[0] == "grid"]

    @property
    def kernel_buffer_bindings(self) -> list[BindingDesc]:
        """Gets all kernel buffer bindings."""
        return [b for b in self.bindings if b.binding_type == BindingType.KERNEL_BUFFER]

    @property
    def kernel_buffer_input_bindings(self) -> list[BindingDesc]:
        """Gets all kernel buffer bindings with input usage."""
        return [
            b
            for b in self.bindings
            if b.binding_type == BindingType.KERNEL_BUFFER
            and b.kernel_buffer_type.usage == KernelBufferUsage.INPUT
        ]

    @property
    def kernel_buffer_output_bindings(self) -> list[BindingDesc]:
        """Gets all kernel buffer bindings with input usage."""
        return [
            b
            for b in self.bindings
            if b.binding_type == BindingType.KERNEL_BUFFER
            and b.kernel_buffer_type.usage == KernelBufferUsage.OUTPUT
        ]

    @property
    def kernel_buffer_temporary_bindings(self) -> list[BindingDesc]:
        """Gets all kernel buffer bindings with input usage."""
        return [
            b
            for b in self.bindings
            if b.binding_type == BindingType.KERNEL_BUFFER
            and b.kernel_buffer_type.usage == KernelBufferUsage.TEMPORARY
        ]

    @property
    def dynamic_dim_bindings(self) -> list[BindingDesc]:
        """Gets all dynamic dimension bindings."""
        return [b for b in self.bindings if b.binding_type == BindingType.SYMBOL_VALUE]

    def add_from_dynamic_symbols(self, dynamic_symbols: list[IndexSymbol]):
        for symbol in dynamic_symbols:
            self.bindings.append(
                BindingDesc(
                    ("symbol", symbol),
                    BindingType.SYMBOL_VALUE,
                    name=symbol.name,
                    symbol_type=symbol,
                )
            )

    def add_from_graph_placeholders(self, graph: fx.Graph):
        # Extract all placeholder nodes.
        placeholder_nodes = filter_fx_graph(graph, is_placeholder)

        # Create bindings for placeholder nodes.
        for node in placeholder_nodes:
            t = node.type
            if is_kernel_buffer_meta_derived(t):
                self.bindings.append(
                    BindingDesc(
                        ("node", node),
                        BindingType.KERNEL_BUFFER,
                        name=node.target,
                        kernel_buffer_type=t,
                    )
                )
            elif issubclass(t, IndexSymbol):
                self.bindings.append(
                    BindingDesc(
                        ("node", node),
                        BindingType.SYMBOL_VALUE,
                        name=node.target,
                        symbol_type=t,
                    )
                )
            else:
                raise ValueError(
                    f"Unsupported placeholder node type: {t} (for node {node})"
                )

    def add_grid(self, grid: Type[Grid]):
        assert grid.symbolic_shape, "code emission requires a symbolically shaped grid"
        for index, s in enumerate(grid.symbolic_shape):
            self.bindings.append(
                BindingDesc(
                    ("grid", index), BindingType.INDEX_VALUE, name=f"grid{index}"
                )
            )

    def determine_input_output_buffers(self, graph: fx.Graph):
        # Extract all placeholder nodes.
        placeholder_nodes = filter_fx_graph(graph, is_placeholder)

        # def only_read_dependencies(node):
        #     return all([isinstance(get_custom(x), Read) for x in node.users.keys()])

<<<<<<< HEAD
        # def has_write_dependencies(node):
        #     if len(node.users) == 0:
        #         return False
        #     return all([isinstance(get_custom(x), Write) for x in node.users.keys()])
=======
        def any_write_dependencies(node):
            if len(node.users) == 0:
                return False
            return any(
                [isinstance(get_custom(x), Write) for x in get_users_recursive(node)]
            )
>>>>>>> b0c60642

        for node in placeholder_nodes:
            index = None
            for i, binding in enumerate(self.bindings):
                if binding.reference[1] == node:
                    index = i
                    break
            if index == None:
                continue

            # TODO: Match KernelBufferUsage to what bufferType that is expected on IREE.
            # INPUT nodes are marked read-only which doesn't work if they're both read from and written to.
            # Can't see reads within reductions. Give up and mark everything as an output
            # usage = KernelBufferUsage.INPUT
            # if has_write_dependencies(node):

<<<<<<< HEAD
            usage = KernelBufferUsage.OUTPUT
            # elif only_read_dependencies(node):
            #     usage = KernelBufferUsage.INPUT
=======
            if any_write_dependencies(node):
                usage = KernelBufferUsage.OUTPUT
>>>>>>> b0c60642

            # Create new Memory type with the correct usage
            memory_type = self.bindings[index].kernel_buffer_type
            self.bindings[index].kernel_buffer_type = Memory[
                (
                    *memory_type.symbolic_shape,
                    memory_type.address_space,
                    memory_type.dtype,
                    usage,
                )
            ]
        return

    def __repr__(self):
        parts = []
        for b in self.bindings:
            part = repr(b.reference)
            if b.name:
                part = f"{b.name}: {part} {b.binding_type.name}"
            if b.binding_type == BindingType.KERNEL_BUFFER:
                part += f" ({b.kernel_buffer_type.usage.name} {b.kernel_buffer_type})"
            if b.binding_type == BindingType.SYMBOL_VALUE:
                part += f" ({b.symbol_type})"
            
            parts.append(part)
        return f"{self.__class__}({', '.join(parts)})"
    
    def __str__(self):
        parts = []
        for b in self.bindings:
            part = repr(b.reference)
            name = b.name or repr(b.reference)

            type_str = b.binding_type.name
            if b.binding_type == BindingType.KERNEL_BUFFER:
                type_str += f".{b.kernel_buffer_type.usage.name}.{b.kernel_buffer_type}"
            elif b.binding_type == BindingType.SYMBOL_VALUE:
                type_str += f".{b.symbol_type}"

            parts.append(f"{name}: {type_str}")
        return f"Signature({', '.join(parts)})"


class BoundKernelSignature(ABC):
    """Represents a KernelSignature bound to a concrete IR structure."""

    def __init__(self, sig: KernelSignature, entry_block: Block):
        self.sig = sig
        self.entry_block = entry_block
        self._bindings_by_reference: dict[Any, BindingDesc] = {
            b.reference: b for b in sig.bindings
        }

    def resolve_by_reference(self, reference: Any) -> Value:
        # print(f"Looking up {reference}")
        try:
            binding = self._bindings_by_reference[reference]
        except KeyError:
            pretty = '\n'.join(f"{k}: {v}" for k, v in self._bindings_by_reference.items())
            raise CodegenError(f"{reference} not in signature:\n{pretty}")
        return self.resolve(binding)

    @abstractmethod
    def resolve(self, binding: BindingDesc) -> Value:
        """Resolves a binding to a concrete Value.

        Note that for some implementations, this may involve creating IR. It
        is recommended to cache it.
        """
        ...


class FunctionalKernelSignature(BoundKernelSignature):
    """Simple BoundKernelSignature which maps all bindings to function args.

    Arguments are represented in binding order.
    """

    def __init__(self, sig: KernelSignature, entry_block: Block):
        super().__init__(sig, entry_block)
        block_args = list(entry_block.arguments)
        bindings = sig.bindings
        assert len(block_args) == len(
            bindings
        ), "Mismatched signature vs block arguments"
        self._mapping: dict[Any, Value] = {
            binding.reference: arg_value
            for binding, arg_value in zip(bindings, block_args)
        }

    def resolve(self, binding: BindingDesc) -> Value:
        try:
            return self._mapping[binding.reference]
        except KeyError:
            raise CodegenError(f"Binding {binding.reference} is not bound")

    @staticmethod
    def create(
        sig: KernelSignature, mb: ModuleBuilder, name: str = "kernel"
    ) -> tuple["FunctionalKernelSignature", Operation]:
        """Create a function in the module, returning the bound signature and the function."""
        with InsertionPoint(mb.body_block), Location.unknown():
            input_types = [b.as_mlir_type() for b in sig.bindings]
            ftype = FunctionType.get(input_types, [])
            func_op = func_d.FuncOp(name, ftype)
            arg_locs = [
                (Location.name(b.name) if b.name is not None else Location.unknown())
                for b in sig.bindings
            ]
            entry_block = func_op.add_entry_block(arg_locs)
        return FunctionalKernelSignature(sig, entry_block), func_op.operation<|MERGE_RESOLUTION|>--- conflicted
+++ resolved
@@ -259,22 +259,34 @@
         # Extract all placeholder nodes.
         placeholder_nodes = filter_fx_graph(graph, is_placeholder)
 
-        # def only_read_dependencies(node):
-        #     return all([isinstance(get_custom(x), Read) for x in node.users.keys()])
-
-<<<<<<< HEAD
-        # def has_write_dependencies(node):
-        #     if len(node.users) == 0:
-        #         return False
-        #     return all([isinstance(get_custom(x), Write) for x in node.users.keys()])
-=======
+        def get_users_recursive(node):
+            ret = []
+            for user in node.users.keys():
+                custom = get_custom(user)
+                if not isinstance(custom, NestedRegionOp):
+                    ret.append(user)
+                    continue
+
+                subgraph = graph.subgraphs[custom.subgraph_name]
+                nested_placeholders = filter_fx_graph(subgraph, is_placeholder)
+                for nested in nested_placeholders:
+                    captured = get_custom(nested).get_captured_fx_node()
+                    if captured == node:
+                        ret += get_users_recursive(nested)
+
+            return ret
+
+        def only_read_dependencies(node):
+            return all(
+                [isinstance(get_custom(x), Read) for x in get_users_recursive(node)]
+            )
+
         def any_write_dependencies(node):
             if len(node.users) == 0:
                 return False
             return any(
                 [isinstance(get_custom(x), Write) for x in get_users_recursive(node)]
             )
->>>>>>> b0c60642
 
         for node in placeholder_nodes:
             index = None
@@ -286,19 +298,12 @@
                 continue
 
             # TODO: Match KernelBufferUsage to what bufferType that is expected on IREE.
-            # INPUT nodes are marked read-only which doesn't work if they're both read from and written to.
-            # Can't see reads within reductions. Give up and mark everything as an output
-            # usage = KernelBufferUsage.INPUT
-            # if has_write_dependencies(node):
-
-<<<<<<< HEAD
-            usage = KernelBufferUsage.OUTPUT
-            # elif only_read_dependencies(node):
-            #     usage = KernelBufferUsage.INPUT
-=======
+            usage = KernelBufferUsage.INPUT
+            if only_read_dependencies(node):
+                usage = KernelBufferUsage.INPUT
+
             if any_write_dependencies(node):
                 usage = KernelBufferUsage.OUTPUT
->>>>>>> b0c60642
 
             # Create new Memory type with the correct usage
             memory_type = self.bindings[index].kernel_buffer_type
@@ -322,10 +327,10 @@
                 part += f" ({b.kernel_buffer_type.usage.name} {b.kernel_buffer_type})"
             if b.binding_type == BindingType.SYMBOL_VALUE:
                 part += f" ({b.symbol_type})"
-            
+
             parts.append(part)
         return f"{self.__class__}({', '.join(parts)})"
-    
+
     def __str__(self):
         parts = []
         for b in self.bindings:
@@ -357,7 +362,9 @@
         try:
             binding = self._bindings_by_reference[reference]
         except KeyError:
-            pretty = '\n'.join(f"{k}: {v}" for k, v in self._bindings_by_reference.items())
+            pretty = "\n".join(
+                f"{k}: {v}" for k, v in self._bindings_by_reference.items()
+            )
             raise CodegenError(f"{reference} not in signature:\n{pretty}")
         return self.resolve(binding)
 
