from __future__ import annotations
from abc import ABC
from dataclasses import dataclass, field, fields
import operator
import sys
import copy
from typing import (
    TYPE_CHECKING,
    Any,
    Callable,
    Optional,
    Sequence,
    Type,
    TypeVar,
    final,
)
from typing_extensions import Self
import torch.fx as fx

from ..lang.wave_types import Memory, Register, IndexMapping
from ..lang.global_symbols import *
from .._support.indexing import IndexExpr, IndexSymbol, IndexSequence
from .._support.dtype import DataType
from .._support.regions import RegionGraph
from .base import OpDispatcher
import numpy as np

if TYPE_CHECKING:
    from ..wave.constraints import Constraint
    from ..wave.scheduling.resources import Operation

T = TypeVar("T", bound=Type[Any])
AccT = TypeVar("AccT")
CustomOpT = TypeVar("CustomOpT", bound="CustomOp")
PlaceholderT = TypeVar("PlaceholderT", bound="Placeholder")


# Stubs to enable type checking of the custom ops:
# This is currently hand-written and should in future be generated from the custom ops


def allocate(
    shape: tuple[IndexExpr], dtype: DataType, address_space: IndexSymbol
) -> "Memory":
    ...


def extract(
    register: "Register",
    offsets: tuple[IndexExpr],
) -> "Register":
    ...


def extract_slice(
    register: "Register",
    offsets: tuple[IndexExpr],
    sizes: tuple[IndexExpr],
    strides: tuple[IndexExpr],
) -> "Register":
    ...


def shared_memory_barrier():
    ...


def read(
    memory: "Memory",
    elements_per_thread: Optional[IndexExpr | int] = None,
    mapping: Optional[IndexMapping] = None,
    mapping_dynamic_vals: "Register" | tuple["Register", ...] = (),
) -> "Register":
    ...


def conditional(
    condition: "Register" | IndexExpr,
) -> Callable[[Callable[[], None]], None]:
    ...


def reduction(
    axis: IndexExpr, init_args: Sequence["Register"]
) -> Callable[[Callable[[AccT], AccT]], AccT]:
    ...


def register(shape: tuple[IndexExpr, ...], dtype: DataType, value: float) -> "Register":
    ...


def mma(lhs: "Register", rhs: "Register", acc: "Register") -> "Register":
    ...


def write(
    register_: "Register",
    memory: "Memory",
    elements_per_thread: Optional[IndexExpr | int] = None,
    mapping: Optional[IndexMapping] = None,
    mapping_dynamic_vals: "Register" | tuple["Register", ...] = (),
):
    ...


def apply_expr(value: "Register", expr: Callable) -> "Register":
    ...


def set_symbol(symbol: IndexExpr, value: "Register"):
    ...


def exp2(src: "Register") -> "Register":
    ...


def log2(src: "Register") -> "Register":
    ...


def reciprocal(src: "Register") -> "Register":
    ...


def abs(src: "Register") -> "Register":
    ...


def tanh(src: "Register") -> "Register":
    ...


def maximum(lhs: "Register", rhs: "Register") -> "Register":
    ...


<<<<<<< HEAD
def broadcast(arg: "Register", target_shape: Sequence[IndexExpr]) -> "Register":
=======
def broadcast(
    arg: "Register", target_shape: Optional[Sequence[IndexExpr | int]] = None
) -> "Register":
>>>>>>> 49aa4a55
    ...


def sum(
    src: "Register",
    acc: Optional["Register"] = None,
    dim: Optional[IndexExpr | int] = None,
) -> "Register":
    ...


def max(
    src: "Register",
    acc: Optional["Register"] = None,
    dim: Optional[IndexExpr | int] = None,
) -> "Register":
    ...


def shuffle(src: "Register", offset: int, width: int) -> "Register":
    ...


def cast(src: "Register", dtype: DataType) -> "Register":
    ...


def permute(src: "Register", target_shape: Sequence[IndexExpr]) -> "Register":
    ...


def reshape(
    inputs: Sequence["Register"], target_vector_shape: dict[IndexSymbol, int]
) -> "Register":
    ...


def define_op(op_name: str) -> Callable[[T], T]:
    def decorator(cls: T) -> T:
        cls.tkw_op_name = op_name

        def new_function(*args: Any, **kwargs: dict[str, Any]):
            dispatcher = OpDispatcher.current()
            try:
                handler = getattr(dispatcher, f"handle_{op_name}")
            except AttributeError:
                raise AttributeError(
                    f"The current OpDispatcher ({dispatcher}) does not register a handler for {op_name}"
                )

            return handler(*args, **kwargs)

        new_function.__name__ = op_name
        current_module = sys.modules[cls.__module__]
        setattr(current_module, op_name, new_function)
        cls._tracing_function = new_function

        return cls

    return decorator


def define_py_op(py_op: Callable) -> Callable[[T], T]:
    """
    Register python internal operators as custom ops.
    This overloads python operator specific functions such as __add__ of
    fx.Proxy with a handler in order to control the tracing of the operator and
    map it to a dynamically created sublclass of UnaryPyOp or BinaryPyOp.
    """
    op_name = py_op.__name__

    def decorator(cls: T) -> T:
        # define new subclass of cls to represent this op
        @dataclass
        class NewSubclass(cls):
            pass

        NewSubclass.tkw_op_name = op_name
        NewSubclass.__name__ = f"{op_name.capitalize()}"
        NewSubclass.__module__ = cls.__module__
        current_module = sys.modules[cls.__module__]
        setattr(current_module, NewSubclass.__name__, NewSubclass)

        original_handler = None
        if hasattr(fx.Proxy, f"__{op_name}__"):
            original_handler = getattr(fx.Proxy, f"__{op_name}__")

        def new_function(*args: Any, **kwargs: dict[str, Any]):
            dispatcher = None
            try:
                dispatcher = OpDispatcher.current()
            except IndexError:
                handler = original_handler

            if dispatcher:
                try:
                    handler = getattr(dispatcher, f"handle_{op_name}")
                except AttributeError:
                    handler = original_handler

            return handler(*args, **kwargs)

        if original_handler:
            new_function.__name__ = op_name
            NewSubclass._tracing_function = new_function
            setattr(fx.Proxy, f"__{op_name}__", new_function)

        # Return cls unchanged so we can reuse the decorator to register more ops
        return cls

    return decorator


def define_interface_op(op_name: str) -> Callable[[T], T]:
    """
    Generate new subclass for op handling, deriving from the base interface class.
    Generated subclass can be used for emitting the op from compiler/python side,
    by calling the generated subclass name.

    The generated subclass name would be pascal case of the TKW op name. For example:
    "tkw.op_name" -> "OpName"
    "tkw.exp2" -> "Exp2"
    """

    def decorator(cls: T) -> T:
        # define new subclass of cls to represent this op
        @dataclass
        class NewSubclass(cls):
            pass

        NewSubclass.tkw_op_name = op_name
        pascal_op_name = op_name.replace("_", " ").title().replace(" ", "")
        NewSubclass.__name__ = f"{pascal_op_name}"
        NewSubclass.__module__ = cls.__module__
        current_module = sys.modules[NewSubclass.__module__]
        setattr(current_module, NewSubclass.__name__, NewSubclass)
        if cls.__name__ == NewSubclass.__name__:
            raise ValueError(
                f'Subclass cannot have same name as base interface class{cls.__name__}. Did you mean to use"define_op" instead.'
            )

        def new_function(*args: Any, **kwargs: dict[str, Any]):
            dispatcher = OpDispatcher.current()
            try:
                handler = getattr(dispatcher, f"handle_{op_name}")
            except AttributeError:
                raise AttributeError(
                    f"The current OpDispatcher ({dispatcher}) does not register a handler for {op_name}"
                )

            return handler(*args, **kwargs)

        new_function.__name__ = op_name
        setattr(current_module, op_name, new_function)
        NewSubclass._tracing_function = new_function
        return cls

    return decorator


def get_custom(node: fx.Node) -> "CustomOp":
    """Get the corresponding CustomOp for a given fx.Node."""
    if isinstance(node, CustomOp):
        raise ValueError(
            "Careful! You passed a custom op where an fx.Node was required."
        )
        return node
    if not isinstance(node, fx.Node):
        raise ValueError(f"Expected an fx.Node but got {type(node)}")

    # If the node was created as a CustomOp it has a corresponding field
    if hasattr(node, "tkw_op"):
        return node.tkw_op.from_fx_node(node)
    if node.op == "placeholder":
        return Placeholder.from_fx_node(node)
    if node.op == "output":
        return Output.from_fx_node(node)
    return Unknown.from_fx_node(node)


def has_same_custom_type(lhs_type: Memory, rhs_type: Memory) -> bool:
    same_shape = lhs_type.symbolic_shape == rhs_type.symbolic_shape
    same_dtype = lhs_type.dtype == rhs_type.dtype
    return same_shape and same_dtype


@dataclass
class CustomOp(ABC):
    """
    Base class for all custom fx nodes.
    """

    graph: Optional[fx.Graph] = field(default=None, init=False)
    fx_node: Optional[fx.Node] = field(default=None, init=False)
    tkw_op_name: str = field(default="unknown", init=False)
    _tracing_function: Optional[Callable[..., Any]] = field(default=None, init=False)

    @classmethod
    def from_fx_node(cls: Type[CustomOpT], node: fx.Node) -> CustomOpT:
        instance = cls(*node.args)
        instance.fx_node = node
        instance.graph = node.graph
        if hasattr(node, "index"):
            instance.index = node.index
        return instance

    def __post_init__(self):
        # Subclasses do not inherit hash and eq from the superclass
        self.__class__.__hash__ = CustomOp.__hash__
        self.__class__.__eq__ = CustomOp.__eq__

    def __hash__(self):
        return hash(self.fx_node)

    def __eq__(self, other: Any) -> bool:
        if not isinstance(other, CustomOp):
            return False
        return self.fx_node == other.fx_node

    def __str__(self) -> str:
        return self.custom_string({})

    def custom_string(self, value_map: dict[str, str]) -> str:
        # print all variables of the node apart from graph
        ignore_list = ["graph"]
        vars_list = [
            f"{key}={value}"
            for key, value in vars(self).items()
            if key not in ignore_list and value is not None
        ]
        if hasattr(self.fx_node, "index") and self.fx_node.index:
            vars_list.append(f"index={self.fx_node.index}")
        vars_str = ", ".join(vars_list)
        return f"{self.tkw_op_name}({vars_str})"

    def add_to_graph(self, region_graph: RegionGraph, type: Any = None) -> fx.Node:
        arg_list = tuple([value for _, value in vars(self).items()])
        self.graph = region_graph
        self.fx_node = region_graph.create_node(
            "call_function",
            target=self._tracing_function,
            args=arg_list,
            kwargs={},
        )
        self.fx_node.tkw_op = self.__class__
        self.fx_node.tkw_op_name = self.tkw_op_name
        self.fx_node.index = None
        if type is None:
            get_custom(self.fx_node).infer_type()
        else:
            self.fx_node.type = type
        return self.fx_node

    def _add_proxy_to_graph(self, region_graph: RegionGraph):
        arg_list = tuple([value for _, value in vars(self).items()])
        self.graph = region_graph
        self.fx_node = region_graph.create_proxy(
            "call_function",
            target=self._tracing_function,
            args=arg_list,
            kwargs={},
        )

    def update_arg(self, idx_or_name: int | str, value: CustomOp | fx.Node):
        """
        Update the value of an argument in the node while keeping the
        underlying fx.Node consistent.
        """
        inherited_field_count = len(CustomOp.__dataclass_fields__)
        field_names = [field.name for field in fields(self)[inherited_field_count:]]
        if isinstance(idx_or_name, str):
            if idx_or_name not in field_names:
                raise ValueError(f"Field {idx_or_name} not found")
            idx = field_names.index(idx_or_name)
        else:
            idx = idx_or_name
        if isinstance(value, CustomOp):
            value = value.fx_node
        # Skip the fields defined by the abstract base class
        if 0 <= idx < len(field_names):
            field_name = field_names[idx]
            # Set the new value for the field
            setattr(self, field_name, value)
            self.fx_node.update_arg(idx, value)
        else:
            raise IndexError("Index out of range")

    def copy_core_attributes(self, new_node: fx.Node):
        """
        Copy core attributes from the current node to the new node.
        """
        core_attributes = ["index", "vector_shapes", "reduction_dim", "iter_idx"]
        for attr_name in core_attributes:
            if hasattr(self.fx_node, attr_name):
                attr = getattr(self.fx_node, attr_name)
                if attr_name == "index":
                    attr = copy.deepcopy(attr)
                setattr(new_node, attr_name, attr)

    def copy(
        self,
        new_name: Optional[str] = None,
        new_graph: Optional[fx.Graph] = None,
        arg_transform: Optional[Callable[[Any], Any]] = lambda x: x,
        anchor: Optional[fx.Node] = None,
    ) -> Self:
        """Returns a duplicate of this node."""
        graph = new_graph
        if new_graph is None:
            graph = self.graph
            if anchor is None:
                anchor = self.fx_node
            graph.inserting_after(anchor)
        new_node = graph.node_copy(self.fx_node, arg_transform=arg_transform)
        new_node.tkw_op = self
        new_node.tkw_op_name = self.tkw_op_name
        self.copy_core_attributes(new_node)
        if new_name:
            new_node.name = new_name
        return get_custom(new_node)

    def replace_all_uses_with(self, new_node: CustomOp | fx.Node):
        """Replace all uses of the current node with the new node."""
        if isinstance(new_node, CustomOp):
            new_node = new_node.fx_node
        self.fx_node.replace_all_uses_with(new_node)

    def replace_all_uses_with_except(
        self, new_node: CustomOp | fx.Node, except_nodes: list[CustomOp]
    ):
        """Replace all uses of the current node with the new node except for the nodes in except_nodes."""
        for user in self.users:
            if user in except_nodes:
                continue
            indices = user.get_node_arg_index(self)
            if not isinstance(indices, Sequence):
                indices = [indices]
            for idx in indices:
                if isinstance(user.node_args[idx], Sequence):
                    sub_idx = user.node_args[idx].index(self)
                    new_nodes = [
                        (
                            user.node_args[idx][x].fx_node
                            if x != sub_idx
                            else new_node.fx_node
                        )
                        for x in range(len(user.node_args[idx]))
                    ]
                    user.update_arg(idx, new_nodes)
                else:
                    user.update_arg(idx, new_node.fx_node)

    def erase(self):
        """Erase the current node from the graph where it exists."""
        assert (
            not self.fx_node.users
        ), f"Attempting to erase {self.fx_node} which has {len(self.fx.users)} users!"
        self.graph.erase_node(self.fx_node)

    @classmethod
    def handle(cls, graph: RegionGraph, *args, **kwargs) -> fx.Node:
        node = cls(*args, **kwargs)
        node._add_proxy_to_graph(graph)
        node.fx_node.node.tkw_op = cls
        node.fx_node.node.tkw_op_name = cls.tkw_op_name
        return node.fx_node

    @property
    def name(self) -> str:
        if hasattr(self, "_name"):
            return self._name
        return self.fx_node.name

    @property
    def node_args(self) -> dict[int, Any]:
        """Returns the args to this custom op using subclasses of CustomOp if possible."""

        def propagate(n):
            custom = get_custom(n)
            if isinstance(custom, Placeholder):
                if prev := custom.get_captured_fx_node():
                    return propagate(prev)

            return custom

        custom_args = {}
        for i, arg in enumerate(self.fx_node.args):
            if isinstance(arg, fx.Node):
                custom_args[i] = propagate(arg)
            if isinstance(arg, list) and all(isinstance(x, fx.Node) for x in arg):
                custom_args[i] = [propagate(x) for x in arg]
        return custom_args

    def get_node_arg_index(self, arg: CustomOp) -> Optional[CustomOp | list[CustomOp]]:
        keys = []
        for key, value in self.node_args.items():
            if isinstance(value, Sequence):
                if arg in value:
                    keys.append(key)
            elif value == arg:
                keys.append(key)
        if not keys:
            return None
        if len(keys) == 1:
            return keys[0]
        return keys

    @property
    def users(self) -> list[Any]:
        """Returns the users of this custom op using subclasses of CustomOp if possible."""
        return [get_custom(user) for user in self.fx_node.users]

    @property
    def indexing_dims(self) -> list[IndexSymbol]:
        return []

    @property
    def index(self) -> Optional[dict[IndexSymbol, IndexSequence]]:
        if hasattr(self.fx_node, "index"):
            return self.fx_node.index
        return None

    @index.setter
    def index(self, value: Any):
        """
        Updates the index of the node based on a per-dimension index sequence.
        """
        if value is None:
            return
        if isinstance(value, dict):
            assert all(
                isinstance(v, IndexSequence) for v in value.values()
            ), f"Index must be a dict with values of type IndexSequence but got {value}"
            self.fx_node.index = {}
            for dim, key in value.items():
                self.fx_node.index[dim] = key
        elif isinstance(value, list):
            self.fx_node.index = value
        else:
            raise ValueError("Index must be a dict")

    @property
    def rrt(self):
        if hasattr(self.fx_node, "rrt"):
            return self.fx_node.rrt

    @rrt.setter
    def rrt(self, value):
        if not isinstance(value, np.ndarray):
            raise ValueError("RRT must be a numpy array")
        self.fx_node.rrt = value

    @property
    def scheduling_parameters(self):
        if hasattr(self.fx_node, "scheduling_parameters"):
            return self.fx_node.scheduling_parameters

    @scheduling_parameters.setter
    def scheduling_parameters(self, value: Any):
        if not isinstance(value, dict):
            raise ValueError("Scheduling parameters must be a dict")
        self.fx_node.scheduling_parameters = value

    @property
    def expanded_dims(self) -> dict[IndexSymbol, int]:
        """
        During expansion each node is expanded along its indexing dimensions.
        The expanded_dims property stores the dimensions along which the node
        has been expanded as well as the scaling along that dimension.

        For example, a node with indexing dimensions [M, N] with
        dimensional scaling {M: 2, N: 2}, will be expanded to 4 nodes,
        with each expanded node mapping to the following expanded_dims
        {M: 0, N: 0}, {M: 0, N: 1}, {M: 1, N: 0}, {M: 1, N: 1}.
        """
        if hasattr(self.fx_node, "expanded_dims"):
            return self.fx_node.expanded_dims
        return None

    @expanded_dims.setter
    def expanded_dims(self, value: dict[IndexSymbol, int]):
        if not isinstance(value, dict):
            raise ValueError("Expanded dims must be a dict")
        self.fx_node.expanded_dims = value

    @property
    def vector_shapes(self) -> dict[IndexSymbol, int]:
        if hasattr(self.fx_node, "vector_shapes"):
            return self.fx_node.vector_shapes
        return None

    @vector_shapes.setter
    def vector_shapes(self, value: dict[IndexSymbol, int]):
        self.fx_node.vector_shapes = value

    @property
    def type(self) -> Any:
        if hasattr(self.fx_node, "type"):
            return self.fx_node.type
        return None

    @type.setter
    def type(self, value: Any):
        self.fx_node.type = value

    def infer_type(self):
        """
        Infer the type of this operator using the types
        of its arguments.
        """
        pass

    def align_index(self, constraints: list["Constraint"]) -> None:
        """
        Align index to WG/Tile sizes.

        Some ops require their index sizes to be aligned to workgroup/tile sizes.
        They should do it in this method.

        Default implementation does nothing.
        """
        pass

    def transform_index_backwards(
        self, index: dict[IndexSymbol, IndexSequence], arg: fx.Node
    ) -> dict[IndexSymbol, IndexSequence]:
        """
        Transform the index of the node when propagating index backwards, i.e.
        from node to its arguments.
        """
        return index

    def transform_index(
        self, index: dict[IndexSymbol, IndexSequence]
    ) -> dict[IndexSymbol, IndexSequence]:
        """
        Transform the index of the node based on the provided mapping.
        """
        return index


@define_py_op(operator.add)
@define_py_op(operator.sub)
@define_py_op(operator.mul)
@define_py_op(operator.truediv)
@define_interface_op("maximum")
@dataclass
class BinaryPyOp(CustomOp, ABC):
    """
    Represents an elementwise binary python operator.

    DTYPE requirement: lhs and rhs needs to have the same dtpye.
    Shape requirement: lhs and rhs either have same shape or
                       their shape must be broadcastable to
                       one another.
    """

    lhs: Any
    rhs: Any

    @property
    def indexing_dims(self) -> list[IndexSymbol]:
        combined_dims = []
        if isinstance(self.lhs, fx.Node):
            combined_dims += get_custom(self.lhs).indexing_dims
        if isinstance(self.rhs, fx.Node):
            combined_dims += get_custom(self.rhs).indexing_dims

        unique_dims = list(dict.fromkeys(combined_dims))
        return unique_dims

    @property
    def py_operator(self) -> str:
        return self.tkw_op_name

    def infer_type(self):
        lhs_type = get_custom(self.lhs).type
        rhs_type = get_custom(self.rhs).type
        has_same_type = has_same_custom_type(lhs_type, rhs_type)
        if has_same_type:
            self.type = lhs_type
            return
        # else:
        #     raise ValueError(
        #         "BinaryPyOp requires lhs and rhs to have the same type."
        #         f"\n{self}"
        #         f"\n{lhs_type}"
        #         f"\n{rhs_type}"
        #     )
        lhs_dim_set = set(lhs_type.symbolic_shape)
        rhs_dim_set = set(rhs_type.symbolic_shape)
        if lhs_dim_set.isdisjoint(rhs_dim_set):
            raise ValueError(
                "BinaryPyOp requires lhs and rhs shape to be at least broadcastable."
            )
        broadcasted_type = lhs_type if lhs_dim_set > rhs_dim_set else rhs_type
        self.type = broadcasted_type


@define_interface_op("log2")
@define_interface_op("exp2")
@define_interface_op("reciprocal")
@define_interface_op("abs")
@define_interface_op("tanh")
@define_py_op(operator.neg)
@dataclass
class UnaryPyOp(CustomOp, ABC):
    """
    Represents a unary python operator.
    """

    arg: fx.Node

    @property
    def indexing_dims(self) -> list[IndexSymbol]:
        return get_custom(self.arg).indexing_dims

    @property
    def py_operator(self) -> str:
        return self.tkw_op_name

    def infer_type(self):
        src_type = get_custom(self.arg).type
        self.type = src_type


@final
@dataclass
class Unknown(CustomOp):
    """
    Represents an fx.Node that has no corresponding CustomNode class.
    """

    args: Sequence[Any]
    kwargs: dict[Any, Any]

    @classmethod
    def from_fx_node(cls, node: fx.Node) -> "Unknown":
        instance = cls(node.args, node.kwargs)
        instance.fx_node = node
        instance.graph = node.graph
        return instance

    def custom_string(self, value_map: dict[str, str]) -> str:
        # print all variables of the node apart from graph and op
        vars_list = [f"{key}={value}" for key, value in vars(self).items()][:-2]
        vars_str = ", ".join(vars_list)
        return f"unknown: {self.fx_node.name}({vars_str})"


@dataclass
class Output(CustomOp):
    """
    Represents an output node in the graph, representing the return value of a
    traced function.
    """

    return_vals: Sequence[Any]
    tkw_op_name: str = field(default="output", init=False)

    @classmethod
    def from_fx_node(cls: Type[CustomOpT], node: fx.Node) -> CustomOpT:
        instance = cls(node.args)
        instance.fx_node = node
        instance.graph = node.graph
        return instance

    def add_to_graph(self, region_graph: RegionGraph) -> fx.Node:
        self.graph = region_graph
        self.fx_node = region_graph.create_node(
            "output",
            target="output",
            args=tuple([self.return_vals]),
            kwargs={},
        )
        self.fx_node.tkw_op = self.__class__
        self.fx_node.tkw_op_name = self.tkw_op_name
        return self.fx_node


@dataclass
class Placeholder(CustomOp):
    """
    Represents a placeholder node in the graph, i.e. an input to a function.
    """

    _name: str
    _type: Optional[Type[DataType] | Type[Memory]] = None
    tkw_op_name: str = field(default="placeholder", init=False)

    @classmethod
    def from_fx_node(cls: Type[PlaceholderT], node: fx.Node) -> PlaceholderT:
        instance = cls(node.name, node.type)
        instance.fx_node = node
        instance.graph = node.graph
        return instance

    def add_to_graph(self, region_graph: RegionGraph) -> fx.Node:
        self.graph = region_graph
        self.fx_node = region_graph.create_node("placeholder", target=self._name)
        self.fx_node.tkw_op = self.__class__
        self.fx_node.tkw_op_name = self.tkw_op_name
        return self.fx_node

    def custom_string(self, value_map: dict[str, str]) -> str:
        # print all variables of the node apart from graph and op
        vars_list = [f"{key}={value}" for key, value in vars(self).items()][:-2]
        vars_str = ", ".join(vars_list)
        return f"{self.tkw_op_name}({vars_str})"

    def erase(self):
        """Erase the current node from the graph where it exists."""
        parent = self.graph.parent_op
        super().erase()
        if not parent:
            return

        custom = get_custom(parent)
        if not isinstance(custom, NestedRegionOp):
            return

        # Cleanup dead captures
        subgraph = custom.graph.subgraphs[custom.subgraph_name]
        live_captures = []
        for var in custom.implicit_captures:
            if custom.get_captured_fx_node(subgraph, var):
                live_captures.append(var)

        custom.update_arg("implicit_captures", live_captures)

    @property
    def indexing_dims(self) -> list[IndexSymbol]:
        return list(self._type.symbolic_shape) if self._type else []

    def get_captured_fx_node(self) -> Optional[fx.Node]:
        return self.fx_node.meta.get("lifted", None)

    def infer_type(self):
        self.fx_node.type = self._type

    @property
    def index(self) -> list[dict[IndexSymbol, IndexSequence]]:
        var = self.get_captured_fx_node()
        if var is not None:
            return get_custom(var).index

        if hasattr(self.fx_node, "index"):
            return self.fx_node.index

        return None

    @index.setter
    def index(self, value: Any):
        var = self.get_captured_fx_node()
        if var is None:
            CustomOp.index.fset(self, value)
            return

        get_custom(var).index = value


@dataclass
class IterArg(Placeholder):
    """
    Represents a specific placeholder node in the graph that is an iter arg of
    a reduction node.
    """

    def parent_op(self):
        return get_custom(self.graph.parent_op)

    @property
    def iter_idx(self):
        if hasattr(self.fx_node, "iter_idx"):
            return self.fx_node.iter_idx
        return None

    @iter_idx.setter
    def iter_idx(self, value):
        self.fx_node.iter_idx = value


# Ops modeling TKW operations in the kernel language


@define_op("allocate")
@dataclass
class Allocate(CustomOp):
    """
    Represents an allocation in an address space (such as shared memory).
    """

    shape: tuple[IndexExpr]
    distributed_shape: tuple[IndexExpr]
    dtype: DataType
    address_space: AddressSpace

    @property
    def indexing_dims(self) -> list[IndexSymbol]:
        return list(self.shape)

    @property
    def type(self) -> "Memory":
        return Memory[(*self.shape, self.address_space, self.dtype)]


@define_op("shared_memory_barrier")
@dataclass
class SharedMemoryBarrier(CustomOp):
    """
    Represents a shared memory barrier in the graph.
    """

    def is_barrier_between(self, src: fx.Node, dst: fx.Node) -> bool:
        """
        Checks if there is a barrier between the source and destination nodes.
        """
        prev_node, next_node = self.fx_node.prev, self.fx_node.next
        found_src, found_dst = prev_node == src, next_node == dst
        while prev_node.prev.op != "root" and not found_src:
            prev_node, found_src = prev_node.prev, prev_node == src
        if not found_src:
            return False
        while next_node.next.op != "root" and not found_dst:
            next_node, found_dst = next_node.next, next_node == dst
        return found_dst


@define_op("scheduling_barrier")
@dataclass
class SchedulingBarrier(CustomOp):
    """
    Represents a scheduling barrier in the graph.
    Takes in a list of operations that are allowed to cross
    the barrier.
    """

    operations: list[Operation]


@define_op("scheduling_group_barrier")
@dataclass
class SchedulingGroupBarrier(CustomOp):
    """
    Represents a scheduling group barrier in the graph.
    The scheduling group barrier defines scheduling groups.
    Each scheduling group contains different instructions in a specific order.
    The sync_id identifies scheduling groups that need to be aware of each other.
    """

    instructions: dict[Operation, int]
    sync_id: int


@define_op("register")
@dataclass
class NewRegister(CustomOp):
    shape: tuple[IndexExpr, ...]
    dtype: DataType
    value: float

    @property
    def indexing_dims(self) -> list[IndexSymbol]:
        return list(self.shape)

    def infer_type(self):
        self.type = Register[(*self.shape, self.dtype)]


@define_op("mma")
@dataclass
class MMA(CustomOp):
    lhs: fx.Node
    rhs: fx.Node
    acc: fx.Node
    mma_type: Optional["MMAType"] = None

    @property
    def indexing_dims(self) -> list[IndexSymbol]:
        combined_dims = (
            get_custom(self.lhs).indexing_dims
            + get_custom(self.rhs).indexing_dims
            + get_custom(self.acc).indexing_dims
        )
        unique_dims = list(dict.fromkeys(combined_dims))
        return unique_dims

    @property
    def lhs_type(self) -> Memory:
        return get_custom(self.lhs).type

    @property
    def rhs_type(self) -> Memory:
        return get_custom(self.rhs).type

    @property
    def acc_type(self) -> Memory:
        return get_custom(self.acc).type

    def infer_type(self):
        self.type = self.acc_type

    def operand_index(
        self, operand_map: dict[IndexSymbol, int], shape: list[IndexExpr]
    ) -> dict[IndexSymbol, IndexSequence]:
        indices: dict[IndexSymbol, IndexSequence] = {}
        for dim in shape:
            indices[dim] = self.index[dim].subs(operand_map)
        return indices

    @property
    def lhs_index(self) -> dict[IndexSymbol, IndexSequence]:
        operand_map = {MMA_LHS: 1, MMA_RHS: 0, MMA_ACC: 0}
        return self.operand_index(operand_map, self.lhs_type.symbolic_shape)

    @property
    def rhs_index(self) -> dict[IndexSymbol, IndexSequence]:
        operand_map = {MMA_LHS: 0, MMA_RHS: 1, MMA_ACC: 0}
        return self.operand_index(operand_map, self.rhs_type.symbolic_shape)

    @property
    def acc_index(self) -> dict[IndexSymbol, IndexSequence]:
        operand_map = {MMA_LHS: 0, MMA_RHS: 0, MMA_ACC: 1}
        if self.acc_type is None:
            return None
        return self.operand_index(operand_map, self.acc_type.symbolic_shape)

    def custom_string(self, value_map: dict[str, str]) -> str:
        if self.index is None:
            return super().custom_string(value_map)
        custom_str = f"{self.tkw_op_name}("
        custom_str += f"lhs={self.lhs} (index = {self.lhs_index}), "
        custom_str += f"rhs={self.rhs} (index = {self.rhs_index}), "
        custom_str += f"acc={self.acc} (index = {self.acc_index}))"
        return custom_str

    def align_index(self, constraints: list["Constraint"]) -> None:
        # Local import to break circular dep.
        from ..wave.utils import align_index_vars

        self.index = align_index_vars(self.index, constraints)

    @property
    def reduction_dim(self) -> IndexSymbol:
        if hasattr(self.fx_node, "reduction_dim"):
            return self.fx_node.reduction_dim

    @reduction_dim.setter
    def reduction_dim(self, value: IndexSymbol):
        self.fx_node.reduction_dim = value


@define_op("read")
@dataclass
class Read(CustomOp):

    memory: fx.Proxy
    elements_per_thread: Optional[Any] = None
    mapping: Optional[IndexMapping] = None
    mapping_dynamic_vals: tuple[fx.Node, ...] = ()
    _write_dependency: Optional[list[fx.Node]] = None

    @property
    def indexing_dims(self) -> list[IndexSymbol]:
        if self.mapping is not None:
            return list(self.mapping.output_shape)
        # TODO: This could contain ints.
        return list(self.memory_type.symbolic_shape)

    def infer_type(self):
        dtype = self.memory_type.dtype
        self.type = Register[(*self.indexing_dims, dtype)]

    @property
    def memory_type(self) -> "Memory":
        return get_custom(self.memory).type

    @property
    def write_dependency(self) -> fx.Node:
        return self._write_dependency

    @write_dependency.setter
    def write_dependency(self, value: fx.Node):
        self.update_arg(len(self.fx_node.args) - 1, value)

    def align_index(self, constraints: list["Constraint"]) -> None:
        # Local import to break circular dep.
        from ..wave.utils import align_index_vars, is_shared_mem_access

        if is_shared_mem_access(self):
            self.index = align_index_vars(self.index, constraints)

    def transform_index_backwards(
        self, index: dict[IndexSymbol, IndexSequence], arg: fx.Node
    ) -> dict[IndexSymbol, IndexSequence]:
        """
        Propagate index backwards.

        Dynamic values potentially can have non-identity mapping, so we need
        to update index when walking from the node to dyn val arguments.

        E.g. if `index` is $idx and dynamic_val_mappings={N: j // ELEMS_PER_THREAD}
        resulted arg index will be $idx // ELEMS_PER_THREAD.
        """
        if arg in self.mapping_dynamic_vals:
            assert self.mapping.is_output_identity()
            i = self.mapping_dynamic_vals.index(arg)
            iters = self.mapping.iters
            mapping = self.mapping.dynamic_val_mappings[i]

            # This logic assumes that the output mapping is identity.
            subs = {
                k: index[v] for k, v in zip(iters, self.mapping.output_mapping.keys())
            }
            return {
                k: IndexSequence.from_expr(mapping[k], subs)
                for k in arg.type.symbolic_shape
                if k in mapping
            }

        return index

    def get_derived_indices(
        self,
    ) -> list[tuple[dict[IndexSymbol, IndexSequence], fx.Node]]:
        def transform_idx(arg):
            # Treat zero index as 'not-set' and does't propagate it.
            # TODO: `set_thread_independent_index` currently blindly sets zero
            # index to all dims which are not participating in constraints, we
            # need to refactor `index_sequence_analysis` into proper dataflow
            # analysis.
            return {
                k: v
                for k, v in self.transform_index_backwards(self.index, arg).items()
                if v.start != 0
            }

        return [(arg, transform_idx(arg)) for arg in self.mapping_dynamic_vals]

    def has_identity_mapping(self) -> bool:
        """Check if mapping between input memory and output register is identity."""
        mapping = self.mapping
        if mapping is None:
            return True

        mem_shape = self.memory.type.symbolic_shape
        if mapping.is_identity() and mapping.input_shape == mem_shape:
            return True

        return False

    def is_contiguous_vec(self) -> bool:
        """Check if op can be lowered to contiguous vector ops

        If False we will have to lower it to gather"""
        if self.has_identity_mapping():
            return True

        mapping = self.mapping

        mem_shape = self.memory.type.symbolic_shape

        from ..wave.utils import check_is_mapping_contiguous

        return check_is_mapping_contiguous(
            mapping=mapping,
            symbolc_shape=mem_shape,
            index=self.index,
            elements_per_thread=self.elements_per_thread,
            is_read=True,
        )


class NestedRegionOp(CustomOp):
    def captured_vars(self, graph: fx.Graph) -> list[fx.Node]:
        """
        Nodes that are placeholders and are not iter args are captured vars.
        """
        captured_vars = []
        for nested_node in graph.nodes:
            custom = get_custom(nested_node)
            if isinstance(custom, Placeholder) and not isinstance(custom, IterArg):
                captured_vars.append(nested_node)
        return captured_vars

    def get_captured_fx_node(
        self, graph: fx.Graph, outer_node: fx.Node
    ) -> Optional[fx.Node]:
        for var in self.captured_vars(graph):
            custom = get_custom(var)
            if custom.get_captured_fx_node() == outer_node:
                return var

        return None


@define_op("conditional")
@dataclass
class Conditional(NestedRegionOp):
    condition: fx.Proxy | IndexExpr
    subgraph_name: str
    implicit_captures: Sequence[fx.Proxy]

    @classmethod
    def handle(cls, graph, *args, **kwargs):
        def wrapper(f):
            with graph.subtracer() as subtracer:
                subgraph_name, implicit_captures = subtracer.trace(f)
            node = Conditional(
                *args,
                **kwargs,
                subgraph_name=subgraph_name,
                implicit_captures=implicit_captures,
            )

            node._add_proxy_to_graph(graph)
            node.fx_node.node.tkw_op = cls
            node.fx_node.node.tkw_op_name = cls.tkw_op_name
            graph.subgraphs[subgraph_name].parent_op = node.fx_node.node
            return node.fx_node

        return wrapper

    @property
    def indexing_dims(self) -> list[IndexSymbol]:
        if isinstance(self.condition, fx.Node):
            return get_custom(self.condition).indexing_dims

        return []


@define_op("reduction")
@dataclass
class Reduction(NestedRegionOp):
    axis: IndexSymbol
    init_args: Sequence[Any]
    subgraph_name: str
    implicit_captures: Sequence[fx.Proxy]

    @classmethod
    def handle(cls, graph: RegionGraph, *args, **kwargs):
        if not isinstance(graph, RegionGraph):
            raise TypeError("handle should be passed RegionGraph")

        def wrapper(f):
            with graph.subtracer() as subtracer:
                subgraph_name, implicit_captures = subtracer.trace(f)
            node = Reduction(
                *args,
                **kwargs,
                subgraph_name=subgraph_name,
                implicit_captures=implicit_captures,
            )
            # Remember which placeholders are init args. This connection gets
            # lost otherwise
            for nested_node in graph.subgraphs[subgraph_name].nodes:
                if nested_node.op == "placeholder":
                    if nested_node not in [
                        var.node
                        for var in graph.inner_freevars[graph.subgraphs[subgraph_name]]
                    ]:
                        nested_node.tkw_op = IterArg

            node._add_proxy_to_graph(graph)
            node.fx_node.node.tkw_op = cls
            node.fx_node.node.tkw_op_name = cls.tkw_op_name
            graph.subgraphs[subgraph_name].parent_op = node.fx_node.node
            return node.fx_node

        return wrapper

    def get_root_graph(self):
        """
        Return the "root"/outermost layer of our computation graph.
        This is done by iteratively accessing parent_graph of current
        graph. This is done until we find the "root" graph who
        will have "subgraph" attribute.
        """
        cur_graph = self.graph
        while not hasattr(cur_graph, "subgraphs"):
            if not hasattr(cur_graph, "parent_op"):
                raise ValueError("All subgraphs should have parent_op")
            cur_graph = cur_graph.parent_op.graph
        return cur_graph

    @property
    def indexing_dims(self) -> list[IndexSymbol] | list[list[IndexSymbol]]:
        expand_dims: list[IndexSymbol] = []
        return_node = [
            nested_node
            for nested_node in self.get_root_graph().subgraphs[self.subgraph_name].nodes
            if isinstance(get_custom(nested_node), Output)
        ]
        assert len(return_node) == 1
        return_vals = get_custom(return_node[0]).return_vals[0]
        if not isinstance(return_vals, Sequence):
            return_vals = [return_vals]
        for return_val in return_vals:
            return_dims = get_custom(return_val).indexing_dims
            reduced_dims = [dims for dims in return_dims if dims != self.axis]
            expand_dims.append(reduced_dims)
        if len(expand_dims) == 1:
            expand_dims = expand_dims[0]
        return expand_dims

    def iter_args(self, graph: fx.Graph) -> list[fx.Node]:
        iter_args = []
        for nested_node in graph.nodes:
            custom = get_custom(nested_node)
            if isinstance(custom, IterArg):
                iter_args.append(nested_node)
        # Sort by iter_idx.
        iter_args = sorted(iter_args, key=lambda x: get_custom(x).iter_idx)
        return iter_args

    def infer_type(self):
        res_types = [get_custom(x).type for x in self.init_args]
        if len(res_types) == 1:
            res_types = res_types[0]
        self.type = res_types

    def outputs(self, graph: fx.Graph) -> list[fx.Node]:
        for node in graph.nodes:
            if isinstance(get_custom(node), Output):
                return get_custom(node).return_vals[0]

    @property
    def index(self) -> list[dict[IndexSymbol, IndexSequence]]:
        for node in self.get_root_graph().subgraphs[self.subgraph_name].nodes:
            if isinstance(output := get_custom(node), Output):
                return_vals = output.return_vals[0]
                return (
                    [
                        (
                            get_custom(val).acc_index
                            if isinstance(get_custom(val), MMA)
                            else val.index
                        )
                        for val in return_vals
                    ]
                    if isinstance(return_vals, (Sequence))
                    else [get_custom(return_vals).index]
                )

    @index.setter
    def index(self, value: Any):
        CustomOp.index.fset(self, value)

    @property
    def count(self) -> int:
        if hasattr(self.fx_node, "count"):
            return self.fx_node.count
        return None

    @count.setter
    def count(self, value: int):
        self.fx_node.count = value


@define_op("write")
@dataclass
class Write(CustomOp):
    register_: fx.Proxy
    memory: fx.Proxy
    elements_per_thread: Optional[Any]
    mapping: Optional[IndexMapping] = None
    mapping_dynamic_vals: tuple[fx.Node, ...] = ()

    @property
    def indexing_dims(self) -> list[IndexSymbol]:
        if self.mapping is not None:
            return list(self.mapping.input_shape)
        # TODO: This could contain ints.
        return list(self.memory_type.symbolic_shape)

    def infer_type(self):
        address_space = self.memory_type.address_space
        dtype = self.memory_type.dtype
        self.type = Memory[(*self.indexing_dims, address_space, dtype)]

    @property
    def memory_type(self) -> "Memory":
        return get_custom(self.memory).type

    @property
    def register_type(self) -> "Register":
        return get_custom(self.register_).type

    @property
    def register_index(self) -> dict[IndexSymbol, IndexSequence]:
        custom = get_custom(self.register_)
        return custom.index

    def align_index(self, constraints: list["Constraint"]) -> None:
        # Local import to break circular dep.
        from ..wave.utils import align_index_vars, is_shared_mem_access

        if is_shared_mem_access(self):
            self.index = align_index_vars(self.index, constraints)

    def transform_index_backwards(
        self, index: dict[IndexSymbol, IndexSequence], arg: fx.Node
    ) -> dict[IndexSymbol, IndexSequence]:
        """
        Propagate index backwards.

        Dynamic values potentially can have non-identity mapping, so we need
        to update index when walking from the node to dyn val arguments.

        E.g. if `index` is $idx and dynamic_val_mappings={N: j // ELEMS_PER_THREAD}
        resulted arg index will be $idx // ELEMS_PER_THREAD.
        """
        if arg in self.mapping_dynamic_vals:
            assert self.mapping.is_input_identity()
            i = self.mapping_dynamic_vals.index(arg)
            iters = self.mapping.iters
            mapping = self.mapping.dynamic_val_mappings[i]

            # This logic assumes that the input mapping is identity.
            subs = {
                k: index[v] for k, v in zip(iters, self.mapping.input_mapping.keys())
            }
            return {
                k: IndexSequence.from_expr(mapping[k], subs)
                for k in arg.type.symbolic_shape
                if k in mapping
            }

        return index

    def get_derived_indices(
        self,
    ) -> list[tuple[dict[IndexSymbol, IndexSequence], fx.Node]]:
        def transform_idx(arg):
            return {
                k: v
                for k, v in self.transform_index_backwards(self.index, arg).items()
                if v.start != 0
            }

        return [(arg, transform_idx(arg)) for arg in self.mapping_dynamic_vals]

    def has_identity_mapping(self) -> bool:
        """Check if mapping between input register and output memory is identity."""
        mapping = self.mapping
        if mapping is None:
            return True

        mem_shape = self.memory.type.symbolic_shape
        if mapping.is_identity() and mapping.output_shape == mem_shape:
            return True

        return False

    def is_contiguous_vec(self) -> bool:
        """Check if op can be lowered to contiguous vector ops

        If False we will have to lower it to gather"""
        if self.has_identity_mapping():
            return True
        mapping = self.mapping

        mem_shape = self.memory.type.symbolic_shape

        from ..wave.utils import check_is_mapping_contiguous

        return check_is_mapping_contiguous(
            mapping=mapping,
            symbolc_shape=mem_shape,
            index=self.index,
            elements_per_thread=self.elements_per_thread,
            is_read=False,
        )


@define_op("apply_expr")
@dataclass
class ApplyExpr(CustomOp):
    register_: fx.Proxy
    expr: Callable

    @property
    def type(self) -> "Register":
        return get_custom(self.register_).type

    @property
    def indexing_dims(self) -> list[IndexSymbol]:
        return get_custom(self.register_).indexing_dims


@define_op("set_symbol")
@dataclass
class SetSymbol(CustomOp):
    symbol: IndexExpr
    register_: fx.Proxy

    @property
    def type(self) -> "Register":
        return get_custom(self.register_).type

    @property
    def indexing_dims(self) -> list[IndexSymbol]:
        return get_custom(self.register_).indexing_dims


@define_py_op(operator.getitem)
@define_op("get_result")
@dataclass
class GetResult(CustomOp):
    value: fx.Node
    res_idx: int

    # def __post_init__(self):
    #     super().__post_init__()
    #     assert self.value is not None, f"GetResult node {self} instantiated without a value"
    #     assert isinstance(get_custom(self.value), Reduction), f"GetResult node {self} instantiated with non-reduction value {self.value}\n{get_custom(self.value)}"

    def infer_type(self):
        op = get_custom(self.value)
        src_type = op.type
        if isinstance(src_type, list):
            try:
                self.type = src_type[self.res_idx]
            except Exception as e:
                raise ValueError(
                    f"{op=}\n{self.res_idx=}\n{self.value=}\n{src_type=}"
                ) from e
        else:
            self.type = src_type

    @property
    def indexing_dims(self) -> list[IndexExpr]:
        has_multiple_value = lambda x: all(isinstance(el, list) for el in x)
        is_valid_indexing_dim = lambda x: isinstance(src_indexing, list) and all(
            isinstance(el, IndexExpr) for el in x
        )
        src_indexing = get_custom(self.value).indexing_dims
        if has_multiple_value(src_indexing):
            assert self.res_idx <= len(src_indexing) - 1, f"{self=}"
            src_indexing = src_indexing[self.res_idx]
        assert is_valid_indexing_dim(src_indexing)
        return src_indexing

    @property
    def index(self) -> dict[IndexSymbol, IndexSequence]:
        custom = get_custom(self.value)
        custom_index = custom.index
        if custom_index is None:
            return None
        if not isinstance(custom, Reduction):
            return custom_index
        assert isinstance(custom_index, Sequence) and self.res_idx < len(
            custom.indexing_dims
        ), f"Invalid {custom_index=} with {self.res_idx=} and {custom.indexing_dims=}\n{custom}"
        return custom_index[self.res_idx]

    @index.setter
    def index(self, value: dict[IndexSymbol, IndexSequence]):
        CustomOp.index.fset(self, value)


@define_op("extract")
@dataclass
class Extract(CustomOp):
    """
    Op Rationale:

    Extract is an op used to represent extracting of
    a scalar from TKW's 1-D vector on the specified index.

    This can also be viewed as indexing/slicing on the fastest
    dimension. Hence, the semantic of this op is designed to
    see itself as a reduction on the indexed/fastest dimension.
    """

    register_: fx.Proxy
    offset: IndexExpr | int

    def infer_type(self):
        # Intuition here is we are trying to extract an element
        # from fastest dim => we reduce the fastest dim.
        src_type = get_custom(self.register_).type
        # Return itself if just 0-D/1-D symbolic.
        if len(src_type.symbolic_shape) <= 1:
            self.type = src_type
            return

        # Typically fastest dim is the last dimension,
        # If non-unit dim exists => non-unit dim is fastest dim.
        non_unit_dim = [k for k, v in self.register_.index.items() if v.size != 1]
        if len(non_unit_dim) > 1:
            raise NotImplementedError(
                f"NYI: Extract only support 1 non-unit dim, but found: {len(non_unit_dim)}"
            )
        dst_shape = list(src_type.symbolic_shape)
        dim_to_remove = dst_shape[-1] if not non_unit_dim else non_unit_dim[0]
        dst_shape.remove(dim_to_remove)
        dst_type = Register[(*dst_shape, src_type.dtype)]
        self.type = dst_type


@define_op("extract_slice")
@dataclass
class ExtractSlice(CustomOp):
    register_: fx.Proxy
    offset: tuple[IndexExpr]
    size: tuple[IndexExpr]
    stride: tuple[IndexExpr]

    @property
    def type(self) -> "Register":
        return get_custom(self.register_).type

    @property
    def rank(self) -> int:
        offset_rank = len(self.offset)
        size_rank = len(self.size)
        stride_rank = len(self.stride)
        assert (
            offset_rank == size_rank == stride_rank
        ), "Expected offset, size, and stride to have same rank."
        return size_rank


@define_op("broadcast")
@dataclass
class Broadcast(CustomOp, ABC):
    """
    Represents a Broadcast operation.

    arg: Source tensor/value to broadcast
    target_shape: symbolic target broadcast shape.
    """

    arg: fx.Node
    target_shape: Sequence[IndexSymbol] = None

    @property
    def indexing_dims(self) -> list[IndexSymbol]:
        return self.target_shape

    def infer_type(self):
        src_dtype = get_custom(self.arg).type.dtype
        self.type = Register[(*self.target_shape, src_dtype)]


@define_interface_op("max")
@define_interface_op("sum")
@dataclass
class ReduceOp(CustomOp, ABC):
    """
    Represents a Reduce computation.

    arg: Source tensor/value to reduce
    init: init/accumulator for reducte
    dim: which symbolic dim to reduce.
    """

    arg: fx.Node | list[fx.Node]
    init: fx.Node = None
    dim: Optional[Any] = None

    @property
    def indexing_dims(self) -> list[IndexSymbol]:
        # Local import to break circular dep.
        from ..wave.utils import all_equal

        if isinstance(self.arg, Sequence):
            src_indexings = [get_custom(arg).indexing_dims for arg in self.arg]
            if not all_equal(src_indexings):
                raise NotImplementedError(
                    "NYI: Only support case where all inputs to ReduceOp to have same indexing dim."
                )
            src_indexing = src_indexings[0]
        else:
            src_indexing = get_custom(self.arg).indexing_dims
        dst_indexing = [dim for dim in src_indexing if dim != self.dim]
        return dst_indexing

    def infer_type(self):
        if isinstance(self.arg, Sequence):
            src_types = [get_custom(arg).type for arg in self.arg]
            ref_shape = src_types[0].symbolic_shape
            ref_dtype = src_types[0].dtype
            if not all(
                src_type.symbolic_shape == ref_shape and src_type.dtype == ref_dtype
                for src_type in src_types
            ):
                raise NotImplementedError(
                    "NYI: Only support case where all inputs to ReduceOp to have same type."
                )
            src_type = src_types[0]
        else:
            src_type = get_custom(self.arg).type
        reduced_dims = [dims for dims in src_type.symbolic_shape if dims != self.dim]
        dst_type = Register[(*reduced_dims, src_type.dtype)]
        self.type = dst_type
        if (
            self.init is not None
            and get_custom(self.init).type.symbolic_shape != self.type.symbolic_shape
        ):
            raise ValueError(
                f"Init type for {self.tkw_op_name} {get_custom(self.init).type.symbolic_shape} must match reduce type {self.type.symbolic_shape}"
                f"\n{self}"
            )

    @property
    def num_reduction_dims(self) -> int:
        if self.dim is None:
            raise NotImplementedError(
                "Currently do not support ReduceOp with no dims specified."
            )
        if isinstance(self.dim, Sequence):
            return len(self.dim)
        else:
            return 1

    @property
    def reduction_dim(self) -> IndexSymbol:
        return self.dim


# TODO: Add support for more shuffle types.
@define_op("shuffle")
@dataclass
class ShuffleOp(CustomOp):
    """
    Represents a shuffle.xor op.

    arg: value/vector to shuffle.
    offset: xor offset.
    width: xor width.
    """

    arg: fx.Node
    offset: int
    width: int

    @property
    def indexing_dims(self) -> list[IndexSymbol]:
        return get_custom(self.arg).indexing_dims

    def infer_type(self):
        self.type = get_custom(self.arg).type


@define_op("cast")
@dataclass
class CastOp(CustomOp, ABC):
    """
    Represents a cast operation.
    """

    arg: fx.Node
    dtype: DataType

    @property
    def indexing_dims(self) -> list[IndexSymbol]:
        return get_custom(self.arg).indexing_dims

    def infer_type(self):
        src_shape = get_custom(self.arg).type.symbolic_shape
        self.type = Register[(*src_shape, self.dtype)]


@define_op("permute")
@dataclass
class Permute(CustomOp, ABC):
    """
    Represents a permute operation that
    permutes arg into the target shape.
    """

    arg: fx.Node
    target_shape: Sequence[IndexExpr]

    @property
    def indexing_dims(self) -> list[IndexExpr]:
        return self.target_shape

    def infer_type(self):
        src_type = get_custom(self.arg).type
        assert set(src_type.symbolic_shape) == set(
            self.target_shape
        ), f"Target shape {self.target_shape} must be a permutation of source shape {src_type.symbolic_shape}"
        self.type = Register[(*self.target_shape, src_type.dtype)]

    def transform_index(
        self, index: dict[IndexSymbol, IndexSequence]
    ) -> dict[IndexSymbol, IndexSequence]:
        """
        The permute operation swaps the strides of the permuted indices.
        So say we have a permute operation that swaps [B, M, N] to
        [M, N, B], then we swap the strides of the dimensions.
        """
        custom_src = get_custom(self.arg)
        src_shape = custom_src.type.symbolic_shape
        src_to_target = {
            src: self.target_shape[src_shape.index(src)] for src in src_shape
        }
        try:
            permuted_index = {
                k: IndexSequence(v.start, v.size, index[src_to_target[k]].stride)
                for k, v in index.items()
                if k in src_shape
            }
        except KeyError as e:
            raise RuntimeError(
                f"{self.arg=}\n{self.target_shape=}\n{index=}\n{src_to_target=}"
            ) from e
        return permuted_index


def _to_sequence(input: Any | Sequence[Any]) -> Sequence[Any]:
    return input if isinstance(input, Sequence) else (input,)


@define_op("reshape")
@dataclass
class Reshape(CustomOp, ABC):
    """
    Represents a reshape operation that reshapes
    vectors along the same dimension.

    """

    args: fx.Node | Sequence[fx.Node]
    target_vector_shape: dict[IndexSymbol, int]

    @property
    def indexing_dims(self) -> list[IndexExpr]:
        return get_custom(_to_sequence(self.args)[0]).indexing_dims

    def infer_type(self):
        self.type = get_custom(_to_sequence(self.args)[0]).type<|MERGE_RESOLUTION|>--- conflicted
+++ resolved
@@ -136,13 +136,9 @@
     ...
 
 
-<<<<<<< HEAD
-def broadcast(arg: "Register", target_shape: Sequence[IndexExpr]) -> "Register":
-=======
 def broadcast(
     arg: "Register", target_shape: Optional[Sequence[IndexExpr | int]] = None
 ) -> "Register":
->>>>>>> 49aa4a55
     ...
 
 
