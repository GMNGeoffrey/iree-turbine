--- conflicted
+++ resolved
@@ -376,7 +376,6 @@
             curry_constraints(set_node_indices),
         ]
 
-<<<<<<< HEAD
         if compile_config.get("print_indices", False):
             graph_passes.append(print_node_indices)
 
@@ -388,6 +387,7 @@
             # Clean up chains of GetResults
             remove_chained_getresult,
             # Optimizations.
+            curry_constraints(decompose_vmma_ops),
             curry_constraints(hoist_loop_invariant_ops),
             curry_constraints(minimize_global_loads),
 
@@ -402,41 +402,6 @@
             # Decompose reduce Ops.
             curry_constraints(decompose_reduce_ops),
         ]
-=======
-        # Do type inference.
-        infer_types(graph)
-
-        # Promote the placeholders to the appropriate address space.
-        promote_placeholders(graph, self.constraints)
-
-        # Set indices.
-        set_node_indices(graph, self.constraints)
-
-        # Expansion
-        expand_graph(graph, self.constraints)
-
-        # Set post expansion indices.
-        set_post_expansion_indices(graph, self.constraints)
-
-        # Clean up chains of GetResults
-        remove_chained_getresult(graph)
-
-        # Optimizations.
-        decompose_vmma_ops(graph, self.constraints)
-        hoist_loop_invariant_ops(graph, self.constraints)
-        minimize_global_loads(graph, self.constraints)
-
-        # Apply shared memory indexing corrections.
-        apply_shared_memory_indexing_corrections(graph, self.constraints)
-
-        # Partition strided operators.
-        partition_ops_with_gpr_offsets(graph, self.constraints)
-        partition_strided_operators(graph, self.constraints)
-        remove_chained_extractslice(graph)
-
-        # Decompose reduce Ops.
-        decompose_reduce_ops(graph, self.constraints, idxc.subs)
->>>>>>> 1847c33d
 
         # Schedule the reduction ops.
         # Scheduling should always be used with use_scheduling_barriers=True,
