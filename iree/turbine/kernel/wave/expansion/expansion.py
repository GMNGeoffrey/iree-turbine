--- conflicted
+++ resolved
@@ -677,10 +677,5 @@
     # Fixup all mma nodes.
     fixup_mma_nodes(trace, expansion_context)
     # Remove original nodes in root graph.
-<<<<<<< HEAD
-    # print(f"Before remove orig:\n{trace}")
-    remove_original_nodes(leaf_nodes)
-=======
     remove_original_nodes(leaf_ops)
->>>>>>> 936d8765
     remove_unused_registers(trace)