--- conflicted
+++ resolved
@@ -316,17 +316,13 @@
         lhs_shape = custom.lhs_type.symbolic_shape
         rhs_shape = custom.rhs_type.symbolic_shape
         acc_shape = custom.acc_type.symbolic_shape
-<<<<<<< HEAD
         try:
             k = ((set(lhs_shape) & set(rhs_shape)) - set(acc_shape)).pop()
         except KeyError as e:
             raise RuntimeError(f"{node}:\n{lhs_shape=}\n{rhs_shape=}\n{acc_shape=}\n{custom.lhs=}\n{custom.rhs=}\n{custom.acc=}") from e
         if lhs_shape[-1] != k or rhs_shape[-1] != k:
             raise RuntimeError(f"{node}: MMA shared dimension must be last\n{lhs_shape=}\n{rhs_shape=}\n{k=}\n{custom}")
-=======
-        k = ((set(lhs_shape) & set(rhs_shape)) - set(acc_shape)).pop()
-
->>>>>>> 1847c33d
+
         if custom not in mapping:
             mapping[custom] = {}
         mapping[custom][m] = MMAOperand.M
